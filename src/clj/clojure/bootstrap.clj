;; Copyright (C) 2013, 2015, Jozef Wagner. All rights reserved.
;;
;; Additional copyright for parts of documentation and/or
;; underlying implementation:
;; Copyright (C) 2008, 2015, Rich Hickey and Clojure contributors.
;;
;; The use and distribution terms for this software are covered by the
;; Eclipse Public License 1.0
;; (http://opensource.org/licenses/eclipse-1.0.php) which can be
;; found in the file epl-v10.html at the root of this distribution.
;;
;; By using this software in any fashion, you are agreeing to be bound
;; by the terms of this license.
;;
;; You must not remove this notice, or any other, from this software.

(ns clojure.bootstrap
  "Bootstrapping Dunaj. Low level stuff, do not use."
  {:authors ["Jozef Wagner"]}
  (:refer-clojure :exclude
   [defonce loop when-let if-let let fn defrecord defprotocol defmacro
    defn record? deftype])
  (:require [clojure.core :as cc]
            [clojure.dunaj-deftype :as ddt]))

;;; Dunaj versions

(def v1 "1.0")

(def vc "0.5.0")

;;; Helpers

(cc/defn mname
  "Returns name of `_x_`, or nil if `_x_` is not named."
  [x]
  (when (cc/instance? clojure.lang.Named x) (name x)))

(cc/defn ^:private several?
  "Returns true if `_coll_` contains more than one item."
  [coll]
  (> (count coll) 1))

(cc/defn ^:private positions
  "Returns a lazy sequence containing the positions at which `_pred_`
  is `true` for items in `_coll_`."
  [pred coll]
  (cc/keep-indexed #(when (pred %2) %) coll))

(cc/defmacro not-implemented
  "A placeholder for not implemented piece of code."
  ([] `(throw (java.lang.UnsupportedOperationException.)))
  ([m] `(throw (java.lang.UnsupportedOperationException. ~m))))

(cc/defmacro illegal
  "Emits throwing illegal-argument exception."
  [m] `(throw (java.lang.IllegalArgumentException. ~m nil)))

(cc/defn type?
  "Returns `true` if `_x_` is a type created with `deftype`,
  otherwise returns `false`."
  [x]
  (and (map? x) (:clojure.core/type x)))

(cc/defn record?
  "Returns `true` if `_x_` is a type created with `defrecord`,
  otherwise returns `false`."
  [x]
  (and (map? x) (:clojure.core/record x)))

(cc/defn protocol?
  "Returns `true` if `_x_` is a protocol created with `defprotocol`,
  otherwise returns `false`."
  [x]
  (and (map? x) (:clojure.core/protocol x)))

(cc/defn milliseconds
  "Returns number of milliseconds from given duration or number."
  [val]
  ;; implementation added in dunaj.time
  (not-implemented))

;;; Type signatures

(def ^:private primitive-hints
  {java.lang.Byte 'byte
   java.lang.Short 'short
   java.lang.Integer 'int
   java.lang.Long 'long
   java.lang.Float 'float
   java.lang.Double 'double
   java.lang.Boolean 'boolean
   java.lang.Character 'char})

(def ^:private primitive-code-map
  {'byte \B
   'short \S
   'int \I
   'long \L ;; \J
   'float \F
   'double \D
   'boolean \X ;; \Z
   'char \C
   nil \O})

(def ^:private prima
  #{"L", "D", "OL", "OD", "LO", "LL", "LD", "DO", "DL", "DD", 
    "OOL", "OOD", "OLO", "OLL", "OLD", "ODO", "ODL", "ODD", 
    "LOO", "LOL", "LOD", "LLO", "LLL", "LLD", "LDO", "LDL", "LDD", 
    "DOO", "DOL", "DOD", "DLO", "DLL", "DLD", "DDO", "DDL", "DDD", 
    "OOOL", "OOOD", "OOLO", "OOLL", "OOLD", "OODO", "OODL", "OODD", 
    "OLOO", "OLOL", "OLOD", "OLLO", "OLLL", "OLLD", "OLDO", "OLDL", "OLDD", 
    "ODOO", "ODOL", "ODOD", "ODLO", "ODLL", "ODLD", "ODDO", "ODDL", "ODDD", 
    "LOOO", "LOOL", "LOOD", "LOLO", "LOLL", "LOLD", "LODO", "LODL", "LODD", 
    "LLOO", "LLOL", "LLOD", "LLLO", "LLLL", "LLLD", "LLDO", "LLDL", "LLDD", 
    "LDOO", "LDOL", "LDOD", "LDLO", "LDLL", "LDLD", "LDDO", "LDDL", "LDDD", 
    "DOOO", "DOOL", "DOOD", "DOLO", "DOLL", "DOLD", "DODO", "DODL", "DODD", 
    "DLOO", "DLOL", "DLOD", "DLLO", "DLLL", "DLLD", "DLDO", "DLDL", "DLDD", 
    "DDOO", "DDOL", "DDOD", "DDLO", "DDLL", "DDLD", "DDDO", "DDDL", "DDDD", 
    "OOOOL", "OOOOD", "OOOLO", "OOOLL", "OOOLD", "OOODO", "OOODL", "OOODD", 
    "OOLOO", "OOLOL", "OOLOD", "OOLLO", "OOLLL", "OOLLD", "OOLDO", "OOLDL", 
    "OOLDD", "OODOO", "OODOL", "OODOD", "OODLO", "OODLL", "OODLD", "OODDO", 
    "OODDL", "OODDD", "OLOOO", "OLOOL", "OLOOD", "OLOLO", "OLOLL", "OLOLD", 
    "OLODO", "OLODL", "OLODD", "OLLOO", "OLLOL", "OLLOD", "OLLLO", "OLLLL", 
    "OLLLD", "OLLDO", "OLLDL", "OLLDD", "OLDOO", "OLDOL", "OLDOD", "OLDLO", 
    "OLDLL", "OLDLD", "OLDDO", "OLDDL", "OLDDD", "ODOOO", "ODOOL", "ODOOD", 
    "ODOLO", "ODOLL", "ODOLD", "ODODO", "ODODL", "ODODD", "ODLOO", "ODLOL", 
    "ODLOD", "ODLLO", "ODLLL", "ODLLD", "ODLDO", "ODLDL", "ODLDD", "ODDOO", 
    "ODDOL", "ODDOD", "ODDLO", "ODDLL", "ODDLD", "ODDDO", "ODDDL", "ODDDD", 
    "LOOOO", "LOOOL", "LOOOD", "LOOLO", "LOOLL", "LOOLD", "LOODO", "LOODL", 
    "LOODD", "LOLOO", "LOLOL", "LOLOD", "LOLLO", "LOLLL", "LOLLD", "LOLDO", 
    "LOLDL", "LOLDD", "LODOO", "LODOL", "LODOD", "LODLO", "LODLL", "LODLD", 
    "LODDO", "LODDL", "LODDD", "LLOOO", "LLOOL", "LLOOD", "LLOLO", "LLOLL", 
    "LLOLD", "LLODO", "LLODL", "LLODD", "LLLOO", "LLLOL", "LLLOD", "LLLLO", 
    "LLLLL", "LLLLD", "LLLDO", "LLLDL", "LLLDD", "LLDOO", "LLDOL", "LLDOD", 
    "LLDLO", "LLDLL", "LLDLD", "LLDDO", "LLDDL", "LLDDD", "LDOOO", "LDOOL", 
    "LDOOD", "LDOLO", "LDOLL", "LDOLD", "LDODO", "LDODL", "LDODD", "LDLOO", 
    "LDLOL", "LDLOD", "LDLLO", "LDLLL", "LDLLD", "LDLDO", "LDLDL", "LDLDD", 
    "LDDOO", "LDDOL", "LDDOD", "LDDLO", "LDDLL", "LDDLD", "LDDDO", "LDDDL", 
    "LDDDD", "DOOOO", "DOOOL", "DOOOD", "DOOLO", "DOOLL", "DOOLD", "DOODO", 
    "DOODL", "DOODD", "DOLOO", "DOLOL", "DOLOD", "DOLLO", "DOLLL", "DOLLD", 
    "DOLDO", "DOLDL", "DOLDD", "DODOO", "DODOL", "DODOD", "DODLO", "DODLL", 
    "DODLD", "DODDO", "DODDL", "DODDD", "DLOOO", "DLOOL", "DLOOD", "DLOLO", 
    "DLOLL", "DLOLD", "DLODO", "DLODL", "DLODD", "DLLOO", "DLLOL", "DLLOD", 
    "DLLLO", "DLLLL", "DLLLD", "DLLDO", "DLLDL", "DLLDD", "DLDOO", "DLDOL", 
    "DLDOD", "DLDLO", "DLDLL", "DLDLD", "DLDDO", "DLDDL", "DLDDD", "DDOOO", 
    "DDOOL", "DDOOD", "DDOLO", "DDOLL", "DDOLD", "DDODO", "DDODL", "DDODD", 
    "DDLOO", "DDLOL", "DDLOD", "DDLLO", "DDLLL", "DDLLD", "DDLDO", "DDLDL", 
    "DDLDD", "DDDOO", "DDDOL", "DDDOD", "DDDLO", "DDDLL", "DDDLD", "DDDDO", 
    "DDDDL", "DDDDD"})

(cc/defn primitive-type-hint
  "Returns primitive type hint (a symbol) for a given signature
  `_sig_`, or `nil` if `_sig_` does not have primitive type hint."
  [sig]
  (cc/let [maybec (or (:on-class sig) (:on-interface sig)
                      (when (cc/class? sig) sig) (cc/type sig))]
    (primitive-hints maybec)))

(cc/defn polymorphic-type-hint
  "Returns \"polymorphic\" host type hint symbol for a given signature
  `_sig_` or returns `nil`, if `_sig_` has no type hint assigned."
  [sig]
  ;; implementation added in dunaj.type
  (not-implemented))

(cc/defn type-hint
  "Returns host type hint symbol for a given signature `_sig_`,
  or returns `nil`, if signature does not have a type hint
  associated with it."
  [sig]
  (cond (type? sig) (:on sig)
        (record? sig) (:on sig)
        (protocol? sig)
        (cc/when-let [i (:on-interface sig)]
          (and (:forbid-extensions sig)
               (not (:distinct sig))
               (cc/symbol (.getName ^java.lang.Class i))))
        (cc/fn? sig) nil
        (cc/class? sig)
        (cc/symbol (.getName ^java.lang.Class sig))
        (nil? sig) nil
        (cc/symbol? sig)
        (cc/symbol (.getName ^java.lang.Class (cc/type sig)))
        (cc/identical? :macro sig) nil
        (cc/keyword? sig)
        (cc/symbol (.getName ^java.lang.Class (cc/type sig)))
        (cc/string? sig)
        (cc/symbol (.getName ^java.lang.Class (cc/type sig)))
        (cc/char? sig)
        (cc/symbol (.getName ^java.lang.Class (cc/type sig)))
        (cc/number? sig)
        (cc/symbol (.getName ^java.lang.Class (cc/type sig)))
        (or (true? sig) (false? sig))
        (cc/symbol (.getName ^java.lang.Class (cc/type sig)))
        :else (polymorphic-type-hint sig)))

(cc/defn ^:private combine-hints
  "Returns a combined type hint from two type hints `_x_` and `_y_`.
  Returns more generic hint (e.g. superclass/superinterface)."
  [x y]
  (cond (= x y) x
        (and (not (nil? x)) (not (nil? y))
             (.isAssignableFrom ^java.lang.Class (eval x) (eval y)))
        x
        (and (not (nil? x)) (not (nil? y))
             (.isAssignableFrom ^java.lang.Class (eval y) (eval x)))
        y
        :else nil))

(cc/defn common-type-hint
  "Returns `[primitive-sig type-hint]` from given `_sigs_`.
  Returned items may be `nil`."
  [sigs]
  (cc/let [nothing (java.lang.Object.)
           nothing? #(cc/identical? nothing %)
           rf (cc/fn [[prim-sig hint] sig]
                (if (nil? sig)
                  ;; nil clears primitive sigs but not normal type
                  ;; hints, as null is valid value for any
                  ;; non-primitive type
                  [nil hint]
                  [(cc/let [x (primitive-type-hint sig)
                            y (primitive-type-hint prim-sig)]
                     (cond (nothing? prim-sig) sig
                           (= x y) prim-sig
                           :else nil))
                   (cc/let [x (type-hint sig)]
                     (if (nothing? hint)
                       x
                       (combine-hints hint x)))]))
           [prim-sig hint] (reduce rf [nothing nothing] sigs)]
    [(when-not (nothing? prim-sig) prim-sig)
     (when-not (nothing? hint) hint)]))

;;; def*

;; map of all deftypes and defrecords
(cc/defonce type-map {})

(cc/defn ^:private parse-args
  "Returns [parsed-metadata leftover-arguments].
  Parses in a way that leftover arguments will never be empty,
  if `_args_` is not empty."
  [args]
  (cc/let [doc-string (when (and (several? args)
                                 (string? (first args)))
                        {:doc (first args)})
           args (if doc-string (rest args) args)
           attr-map (when (and (several? args) (map? (first args)))
                      (first args))
           args (if attr-map (rest args) args)]
    [(merge attr-map doc-string) args]))

(cc/defn strip-sigs-vec
  "Returns vector `_v_` without type signatures."
  [v]
  (cc/let [strip-fn (cc/fn [[ret strip?] val]
                      (cond strip? [ret false]
                            (identical? :- val) [ret true]
                            :else [(conj ret val) false]))]
    (with-meta (first (reduce strip-fn [[] false] v)) (meta v))))

(cc/defn strip-sigs-fdecl
  "Returns `_fdecl_` without type signatures.
  `_fdecl_` is `((params-vec & body) ...)`."
  [fdecl]
  (map (cc/fn [[v & body]] (cons (strip-sigs-vec v) body)) fdecl))

(cc/defn get-sigs-vec
  "Returns vec of sigs extracted from vector `_v_`. `_bindings?_`
  arg specifies whether given vec is a binding vector (loop, let)."
  ([v] (get-sigs-vec v false))
  ([v bindings?]
     (cc/let [[state ret rest?]
              (reduce
               (cc/fn [[state ret rest?] val]
                 (cond
                  (and (== 0 state) (= "&" (mname val))) [0 ret true]
                  (== 0 state) [1 ret rest?]
                  (== 2 state) [(if bindings? 3 0)
                                (conj ret (if rest?
                                            (list 'dunaj.type/Va val)
                                            val))
                                rest?]
                  (== 3 state) [0 ret rest?]
                  (identical? :- val) [2 ret rest?]
                  (and (not bindings?) (= "&" (mname val)))
                  [0 (conj ret 'dunaj.type/Any) true]
                  :else [(if bindings? 0 1)
                         (conj ret (if rest?
                                     '(dunaj.type/Va dunaj.type/Any)
                                     'dunaj.type/Any))
                         rest?]))
               [0 [] false] v)]
       (if (== 0 state) ret (conj ret 'dunaj.type/Any)))))

(cc/defn fn-sig
  "Returns type signature for a function,
   based on output signature `_out-sig_` and sugared `_fdecl_`."
  ([fdecl]
     (fn-sig 'dunaj.type/Any fdecl))
  ([out-sig fdecl]
     (cons 'dunaj.type/Fn
           (map #(vec (cons out-sig
                            (get-sigs-vec (first %)))) fdecl))))

(cc/defn fn-sig-normalize
  "Returns normalized `_fn-sig_` function signature. If `_fn-sig_` is
  a vector, put it into a `Fn` type signature, otherwise returns
  unmodified `_fn-sig_`."
  [fn-sig]
  (when fn-sig
    (if (cc/vector? fn-sig) (list 'dunaj.type/Fn fn-sig) fn-sig)))

;; TODO: support for nil not eliminating non-primitive hints
;; e.g. (Fn [nil nil] [Integer+ Integer+])
(cc/defn decorate-vec
  "Returns vec `_v_` decorated with hints taken from `_vsigs_`,
  which is a `[sigs sigs sigs...]`."
  ([v vsigs] (decorate-vec v vsigs false))
  ([v vsigs primitives?]
     (if (empty? vsigs)
       v
       (cc/let [out-hint
                (when primitives?
                  (primitive-type-hint
                   (first (common-type-hint (map first vsigs)))))
                out-meta (meta v)
                out-meta (if (and out-hint (nil? (:tag out-meta)))
                           (assoc out-meta :tag out-hint)
                           out-meta)
                get-hint (cc/fn [[prim-sig hint]]
                           (or (when primitives?
                                 (primitive-type-hint prim-sig))
                               hint))
                ah #(get-hint (common-type-hint %))
                mf
                (cc/fn [i x]
                  (cc/if-let [h (ah (map #(nth % (inc i) nil) vsigs))]
                    (vary-meta x assoc :tag h)
                    x))]
         (with-meta (vec (map-indexed mf v)) out-meta)))))

(cc/defn decorate-binding-vec
  "Returns binding vec `_v_` decorated with type hints taken from
  `_sigs_`."
  [v sigs]
  (if (empty? sigs)
    v
    (cc/let [out-meta (meta v)
             get-hint #(or (primitive-type-hint %) (type-hint %))
             mf (cc/fn [i x]
                  (cc/if-let [h (when (and (cc/even? i)
                                           (cc/instance?
                                            clojure.lang.IObj x))
                                  (get-hint (nth sigs (/ i 2) nil)))]
                    (vary-meta x assoc :tag h)
                    x))]
      (with-meta (vec (map-indexed mf v)) out-meta))))

(cc/defn primitive-code [vsigs]
  "Returns primitive code (a string) for given `_vsigs_`, which is
  a `[sigs sigs sigs...]`."
  (cc/let [vsigs (map #(when-not (cc/empty? %)
                         (concat (rest %) [(first %)])) vsigs)
           pf (cc/fn [& xs]
                (primitive-code-map
                 (primitive-type-hint (first (common-type-hint xs)))))
           pc (when-not (empty? vsigs) (apply map pf vsigs))]
    (cc/apply cc/str pc)))

(cc/defn decorate-methods
  "Returns decorated `_fdecl_` based on given `_fn-sig_`.
  fdecl is `((params-vec & body) ...)`"
  [fdecl fn-sig]
  (cc/let [count-argvec
           (cc/fn [v] (count (remove #(= "&" (mname %)) v)))
           variable (cc/fn [v] (some #(= "&" (mname %)) v))
           m-sigs (cc/fn [v] (cc/filter #(== (count %)
                                             (inc (count-argvec v)))
                                        (:method-sigs fn-sig)))
           primitives? #(cc/contains? prima
                                      (primitive-code %))]
    ;; TODO: optionally warn if primitive hints cannot be generated
    (map (cc/fn [[v & body]]
           (cc/let [coll (m-sigs v)
                    prim (and (primitives? coll) (not (variable v)))]
             (cons (decorate-vec v coll prim) body)))
         fdecl)))

(cc/defn ^:private fn-type-hint
  "Returns a return value type hint for a given `_fn-sig_`."
  [fn-sig]
  (second (common-type-hint (map first (:method-sigs fn-sig)))))

(cc/defmacro defonce
  "Like clojure.core/defonce, but with support for type signatures."
  [name & args]
  (cc/let [out-sig? (cc/identical? :- (first args))
           out-sig (when out-sig? (second args))
           args (if out-sig? (cc/drop 2 args) args)
           [m args] (parse-args args)
           m (merge {} (meta name) m)
           _ (when (and out-sig? (:tsig m))
               (illegal "duplicate definition of type signature"))
           m (if out-sig? (assoc m :tsig out-sig) m)
           esig (cc/eval (:tsig m))
           m (cc/if-let [oh (type-hint esig)]
               (if (:tag m)
                 m
                 (assoc m :tag (cc/list `quote oh)))
               m)
           m (if (:tsig m)
               (assoc m :qtsig
                      (cc/list `quote (:tsig m)))
               m)
           name (with-meta name m)]
    `(clojure.core/defonce ~name ~@args)))

(cc/defmacro defalias
  "Defines a var with the same root binding and metadata as the
  `aliased` var. For the definition process see `state/def`
  docstring. `aliased` var name is optional and if not provided,
  it will be constructed as `clojure.core/<name>`. Consult the
  language reference for the list of special metadata keys."
  [name & args]
  (cc/let [[m args] (parse-args (concat args [nil]))
           m (merge {} (meta name) m)
           esig (cc/eval (:tsig m))
           m (cc/if-let [oh (type-hint esig)]
               (if (:tag m)
                 m
                 (assoc m :tag (cc/list `quote oh)))
               m)
           m (if (:tsig m)
               (assoc m :qtsig
                      (cc/list `quote (:tsig m)))
               m)
           args (butlast args)
           aliased (if (several? args)
                     (illegal "Too many arguments to defalias.")
                     (first args))
           aliased (or aliased (symbol "clojure.core" (cc/name name)))
           aliased (if (and (empty? (namespace aliased))
                            (pos? (or (first
                                       (positions #{\.}
                                                  (cc/name aliased)))
                                      0)))
                     (symbol (cc/name aliased) (cc/name name))
                     aliased)
           m (assoc m :alias (cc/list `quote aliased))]
    `(clojure.core/let
         [var# (clojure.core/var ~aliased)
          n# (with-meta '~name (merge (meta var#) ~m))]
       (clojure.core/if (.hasRoot var#) (intern *ns* n# @var#) (intern *ns* n#)))))

(cc/defmacro def+
  "Like clojure.core/def, but with support for type signatures and
  unified syntax."
  [name & args]
  (cc/let [out-sig? (cc/identical? :- (first args))
           out-sig (when out-sig? (second args))
           args (if out-sig? (cc/drop 2 args) args)
           [m args] (parse-args args)
           m (merge {} (meta name) m)
           _ (when (and out-sig? (:tsig m))
               (illegal "duplicate definition of type signature"))
           m (if out-sig?
               (assoc m :tsig (or out-sig 'dunaj.type/Any))
               m)
           m (if (:tsig m) m (assoc m :tsig 'dunaj.type/Any))
           esig (cc/eval (:tsig m))
           m (cc/if-let [oh (type-hint esig)]
               (if (:tag m)
                 m
                 (assoc m :tag (cc/list `quote oh)))
               m)
           m (if (:tsig m)
               (assoc m :qtsig
                      (cc/list `quote (:tsig m)))
               m)
           name (with-meta name m)]
    `(clojure.core/def ~name ~@args)))

(cc/defmacro defn
  "Like clojure.core/defn, but with support for type signatures."
  [name & args]
  (cc/let [out-sig? (cc/identical? :- (first args))
           out-sig (when out-sig? (second args))
           args (if out-sig? (cc/drop 2 args) args)
           docstring (when (string? (first args)) {:doc (first args)})
           args (if docstring (rest args) args)
           m (when (map? (first args)) (first args))
           args (if m (rest args) args)
           fdecl (if (vector? (first args)) (list args) args)
           pm (when (map? (cc/last fdecl)) (cc/last fdecl))
           fdecl (if pm (butlast fdecl) fdecl)
           m (merge {} (meta name) m pm docstring)
           sugar-sig? (or out-sig? (cc/some #(cc/identical? :- %)
                                            (cc/mapcat first fdecl)))
           _ (when (and sugar-sig? (:tsig m))
               (illegal "duplicate definition of type signature"))
           m (if sugar-sig?
               (assoc m :tsig
                      (if out-sig?
                        (fn-sig out-sig fdecl)
                        (fn-sig fdecl)))
               m)
           m (if (:tsig m)
               (assoc m :tsig (fn-sig-normalize (:tsig m)))
               m)
           m (if (:tsig m)
               (assoc m :qtsig
                      (cc/list `quote (:tsig m)))
               m)
           fdecl (strip-sigs-fdecl fdecl)
           esig (cc/eval (:tsig m))
           m (cc/if-let [oh (fn-type-hint esig)]
               (if (:tag m)
                 m
                 (assoc m :tag (cc/list `quote oh)))
               m)
           name (with-meta name nil)
           fdecl (if esig (decorate-methods fdecl esig) fdecl)]
    `(clojure.core/defn ~name ~m ~@fdecl)))

(cc/defmacro defnonce
  "defs name to have the root value of the expr iff the named var has
  no root value, else expr is unevaluated"
  [name & args]
  (cc/let [out-sig? (cc/identical? :- (first args))
           out-sig (when out-sig? (second args))
           args (if out-sig? (cc/drop 2 args) args)
           docstring (when (string? (first args)) {:doc (first args)})
           args (if docstring (rest args) args)
           m (when (map? (first args)) (first args))
           args (if m (rest args) args)
           fdecl (if (vector? (first args)) (list args) args)
           pm (when (map? (cc/last fdecl)) (cc/last fdecl))
           fdecl (if pm (butlast fdecl) fdecl)
           m (merge {} (meta name) m pm docstring)
           sugar-sig? (or out-sig? (cc/some #(cc/identical? :- %)
                                            (cc/mapcat first fdecl)))
           _ (when (and sugar-sig? (:tsig m))
               (illegal "duplicate definition of type signature"))
           m (if sugar-sig?
               (assoc m :tsig (if out-sig?
                                (fn-sig out-sig fdecl)
                                (fn-sig fdecl)))
               m)
           m (if (:tsig m)
               (assoc m :tsig (fn-sig-normalize (:tsig m)))
               m)
           m (if (:tsig m)
               (assoc m :qtsig
                      (cc/list `quote (:tsig m)))
               m)
           fdecl (strip-sigs-fdecl fdecl)
           esig (cc/eval (:tsig m))
           m (cc/if-let [oh (fn-type-hint esig)]
               (if (:tag m)
                 m
                 (assoc m :tag (cc/list `quote oh)))
               m)
           name (with-meta name nil)
           fdecl (if esig (decorate-methods fdecl esig) fdecl)]
    `(clojure.core/let [v# (clojure.core/def ~name)]
       (clojure.core/when-not (.hasRoot v#)
         (defn ~name ~@fdecl)))))

(cc/defmacro defmacro
  "Like clojure.core/defmacro."
  [name & args]
  `(clojure.core/defmacro ~name ~@args))

(cc/defmacro defmacroonce
  "defs name to have the root value of the expr iff the named var
  has no root value, else expr is unevaluated"
  [name & args]
  (cc/let [[metadata args] (parse-args args)
           name (vary-meta name merge metadata)]
    `(clojure.core/let [v# (def ~name)]
       (clojure.core/when-not (.hasRoot v#)
         (defmacro ~name ~@args))
       (.setMacro ^clojure.lang.Var v#))))

(cc/defn gen-hints
  "Returns vec of type hints for a protocol method.
  This is later used in defprotocol to select correct
  interface method for parasitic protocols."
  [fn-sig]
  (cc/let [sigs (:method-sigs fn-sig)
           get-hint #(or (primitive-type-hint %) (type-hint %))
           mf (cc/fn [& hs]
                ;; TODO: can use combine-hints? here
                (reduce #(when (= % (get-hint %2)) %)
                        (get-hint (first hs)) hs))]
    (when-not (empty? sigs) (vec (drop 2 (apply map mf sigs))))))

(cc/defn prepare-sigs
  "Returns function which returns
  `[return-value-hint protocol-method-hints]` for a protocol method.
  Very hackish."
  [esig]
  (cc/fn []
    (cc/let [esig (eval esig)]
      [(fn-type-hint esig) (gen-hints esig)])))

(cc/defmacro defprotocol
  "Defines a var with newly created protocol as a root binding,
  defines polymorphic protocol functions, generates host interface
  and returns protocol var."
  [name & opts+sigs]
  (cc/loop [stripped []
            todo opts+sigs
            name (cc/vary-meta name cc/assoc :defprotocol true)]
    (cc/let [sig (first todo)]
      (condp #(%1 %2) sig
        string? (recur (conj stripped sig) (next todo) name)
        map? (recur stripped (next todo) (vary-meta name merge sig))
        keyword? (recur (conj stripped sig (second todo))
                        (nnext todo) name)
        nil?
        (cc/let [parasite? (:on-interface (meta name))
                 forbidden? (:forbid-extensions (meta name))
                 soft? (not (:distinct (meta name)))]
          (cc/as->
           (vec `(clojure.core/do)) ret
           (conj ret
<<<<<<< HEAD
                 `(~(if parasite?
                      `clojure.dunaj-deftype/defprotocol2
                      `clojure.dunaj-deftype/defprotocol) ~name ~@stripped)
=======
                 `(~(clojure.core/if parasite?
                      `clojure.core/defprotocol2
                      `clojure.core/defprotocol) ~name ~@stripped)
>>>>>>> 4ea6a4ca
                 #_(`(clojure.core/alter-var-root
                      (clojure.core/var ~name) assoc :on-interface
                      (eval (:on ~name)))))
           (cc/let [mn (eval (meta name))
                    predicate (:predicate mn)
                    category (:category mn)
                    category (if (= :abstract category)
                               "abstract type"
                               category)
                    category (when category
                               (str (cc/name category) " "))
                    argvec ['x]]
             (if predicate
               (cond (and parasite? soft?)
                     (conj ret
                           `(clojure.bootstrap/defn ~predicate
                              ~(str "Returns `true` if object `_x_`"
                                    " satisfies `" name "` "
                                    "protocol, `false` otherwise.")
                              {:added ~(:added mn)
                               :see ~(list `quote
                                           (clojure.core/vec
                                            (cons name (:see mn))))
                               :category ~(:category mn)
                               :tsig dunaj.type/Predicate
                               :tag ~'java.lang.Boolean
                               :inline
                               (clojure.core/fn [f#]
                                 (clojure.core/list
                                  'clojure.core/or
                                  (clojure.core/list
                                   'clojure.core/instance?
                                   ~parasite?
                                   f#)
                                  (clojure.core/list
                                   'clojure.dunaj-deftype/satisfies?
                                   (clojure.core/symbol
                                    ~(clojure.core/name
                                      (clojure.core/ns-name
                                       *ns*))
                                    (clojure.core/name '~name))
                                   f#)))}
                              ~argvec
                              (clojure.core/or
                               (clojure.core/instance? ~parasite? ~'x)
                               (clojure.dunaj-deftype/satisfies? ~name ~'x))))
                     forbidden?
                     (cc/let [iname
                              (or (:on-interface (meta name))
                                  (symbol
                                   (str (clojure.core/munge
                                         (clojure.core/namespace-munge
                                          *ns*))
                                        "."
                                        (clojure.core/munge name))))]
                       (conj ret
                             `(clojure.bootstrap/defn ~predicate
                                ~(str "Returns `true` if object `_x_`"
                                      " directly implements `"
                                      name "` "
                                      "protocol, `false` otherwise.")
                                {:added ~(:added mn)
                                 :see ~(list `quote
                                             (clojure.core/vec
                                              (cons name (:see mn))))
                                 :category ~(:category mn)
                                 :tsig dunaj.type/Predicate
                                 :tag ~'java.lang.Boolean
                                 :inline (clojure.core/fn [f#]
                                           (clojure.core/list
                                            'clojure.core/instance?
                                            ~iname
                                            f#))}
                                ~argvec
                                (clojure.core/instance? ~iname ~'x))))
                     :else
                     (conj ret
                           `(clojure.bootstrap/defn ~predicate
                              ~(str "Returns `true` if object `_x_`"
                                    " satisfies `" name "` "
                                    "protocol, `false` otherwise.")
                              {:added ~(:added mn)
                               :see ~(list `quote
                                           (clojure.core/vec
                                            (cons name (:see mn))))
                               :category ~(:category mn)
                               :tag ~'java.lang.Boolean
                               :tsig dunaj.type/Predicate
                               :inline (clojure.core/fn [f#]
                                         (clojure.core/list
                                          'clojure.dunaj-deftype/satisfies?
                                          (clojure.core/symbol
                                           ~(clojure.core/name
                                             (clojure.core/ns-name
                                              *ns*))
                                           (clojure.core/name '~name))
                                          f#))}
                              ~argvec
                              (clojure.dunaj-deftype/satisfies? ~name ~'x))))
               ret))
           (apply list ret)))
        (cc/let [out-sig? (cc/identical? :- (second sig))
                 out-sig (when out-sig? (nth sig 2))
                 [m args] (parse-args
                           (if out-sig? (drop 3 sig) (next sig)))
                 m (merge {} (meta (first sig)) m)
                 sugar-sig? (or out-sig?
                                (cc/some #(cc/identical? :- %)
                                         (cc/mapcat identity args)))
                 _ (when (and sugar-sig? (:tsig m))
                     (illegal
                      "duplicate definition of type signature"))
                 m (if sugar-sig?
                     (assoc m :tsig
                            (if out-sig?
                              (fn-sig out-sig (map list args))
                              (fn-sig (map list args))))
                     m)
                 m (if (:tsig m)
                     (assoc m :tsig (fn-sig-normalize (:tsig m)))
                     m)
                 m (if (:tsig m)
                     (assoc m :qtsig
                            (cc/list `quote (:tsig m)))
                     m)
                 args (map strip-sigs-vec args)
                 om m
                 pf (prepare-sigs (:tsig m))
                 m (cc/eval (cc/dissoc m :tsig))
                 ;; TODO: collect evaluated sigs into metadata of
                 ;; protocol
                 m (assoc m :tsig (:tsig om) :pf pf)
                 new-name (with-meta (first sig) m)
                 sig (cons new-name args)]
          (recur (conj stripped sig) (next todo) name))))))

(cc/defmacro deftype
  "Generates a type, defines constructor fns and returns that type."
  [name & args]
  (cc/let [[metadata args] (parse-args args)
           m (merge {} (meta name) metadata)
           predicate (:predicate m)
           alias? (not (vector? (first args)))
           sugar-sig? (and (not alias?) (cc/some #(cc/identical? :- %)
                                                 (first args)))
           _ (when (and sugar-sig? (:tsig m))
               (illegal "duplicate definition of type signature"))
           stripped-vec (when (not alias?)
                          (strip-sigs-vec (first args)))
           m (if sugar-sig?
               (assoc m :tsig (get-sigs-vec (first args)))
               m)
           m (if (:tsig m)
               (assoc m :qtsig
                      (cc/list `quote (:tsig m)))
               m)
           m (assoc m :fields
                    (cc/list `quote stripped-vec))
           args (if alias? args (cons stripped-vec (rest args)))
           esig (cc/eval (:tsig m))
           args (if (and (not alias?) esig)
                  (cons (decorate-vec
                         (first args) [(cons nil esig)] true)
                        (rest args))
                  args)
           ns-part (clojure.core/namespace-munge *ns*)
           classname (if alias?
                       (first args)
                       (symbol (str ns-part "." name)))
           name (with-meta name {:tsig (:tsig m)})
           argvec ['x]
           ret (if predicate
                 [`(clojure.bootstrap/defn ~(cc/eval predicate)
                     ~(str "Returns `true` if object `_x_` is "
                           "an instance of `" name
                           "` type, `false` otherwise.")
                     {:added ~(:added m)
                      :see ~(list `quote
                                  (clojure.core/vec
                                   (cons name (eval (:see m)))))
                      :category ~(:category m)
                      :tsig dunaj.type/Predicate
                      :tag ~'java.lang.Boolean
                      :inline (clojure.core/fn [o#]
                                (list 'clojure.core/instance?
                                      ~classname o#))}
                     ~argvec
                     (clojure.core/instance? ~classname ~'x))])
           ret (if (and alias? (several? args))
                 (conj ret `(clojure.dunaj-deftype/extend-type ~classname
                              ~@(rest args)))
                 ret)
           ret (conj ret name)]
    (if alias?
      `(clojure.core/do
         (def+ ~name)
         (def+ ~(with-meta name m)
           {:on '~classname
            :on-class ~classname
            :clojure.core/type true
            :tsig ~(:tsig m)
            :alias? true
            :var (clojure.core/var ~name)})
         (clojure.core/alter-var-root
          #'clojure.bootstrap/type-map assoc
          (clojure.core/quote ~classname)
          (java.lang.ref.WeakReference. ~name))
         ~@ret)
<<<<<<< HEAD
      `(do
         (clojure.dunaj-deftype/deftype2 ~(with-meta name m) ~@args)
=======
      `(clojure.core/do
         (clojure.core/deftype2 ~(with-meta name m) ~@args)
>>>>>>> 4ea6a4ca
         (clojure.core/alter-var-root
          #'clojure.bootstrap/type-map assoc
          (clojure.core/quote ~classname)
          (java.lang.ref.WeakReference. ~name))
         ~@ret))))

(cc/defmacro defrecord
  "Generates a record, defines constructor fns and returns that type."
  [name & args]
  (cc/let [[metadata args] (parse-args args)
           m (merge {} (meta name) metadata)
           predicate (:predicate m)
           sugar-sig? (cc/some #(cc/identical? :- %) (first args))
           _ (when (and sugar-sig? (:tsig m))
               (illegal "duplicate definition of type signature"))
           stripped-vec (strip-sigs-vec (first args))
           m (if sugar-sig?
               (assoc m :tsig (get-sigs-vec (first args)))
               m)
           m (if (:tsig m)
               (assoc m :qtsig
                      (cc/list `quote (:tsig m)))
               m)
           m (assoc m :fields
                    (cc/list `quote stripped-vec))
           args (cons stripped-vec (rest args))
           esig (cc/eval (:tsig m))
           args (if esig
                  (cons (decorate-vec
                         (first args) [(cons nil esig)] true)
                        (rest args))
                  args)
           ns-part (clojure.core/namespace-munge *ns*)
           classname (symbol (str ns-part "." name))
           name (with-meta name {:tsig (:tsig m)})
           argvec ['o]
           ret (if predicate
                 [`(clojure.bootstrap/defn ~(cc/eval predicate)
                     ~(str "Returns `true` if object `_x_` is"
                           "an instance of `" name
                           "` record, `false` otherwise.")
                     {:added ~(:added m)
                      :see ~(list `quote
                                  (clojure.core/vec
                                   (cons name (eval (:see m)))))
                      :category ~(:category m)
                      :tsig dunaj.type/Predicate
                      :tag ~'java.lang.Boolean
                      :inline (clojure.core/fn [o#]
                                (list 'clojure.core/instance?
                                      ~classname o#))}
                     ~argvec
                     (clojure.core/instance? ~classname ~'o))])
           ret (conj ret name)]
<<<<<<< HEAD
    `(do
       (clojure.dunaj-deftype/defrecord2 ~(with-meta name m) ~@args)
=======
    `(clojure.core/do
       (clojure.core/defrecord2 ~(with-meta name m) ~@args)
>>>>>>> 4ea6a4ca
       (clojure.core/alter-var-root
        #'clojure.bootstrap/type-map
        assoc
        (clojure.core/quote ~classname)
        (java.lang.ref.WeakReference. ~name))
       ~@ret)))

;;; fn, loop, let et al.

(cc/defmacro fn
  "Returns new function created from given args."
  [& args]
  (cc/let [noname? (not (symbol? (first args)))
           name (if noname? 'foo (first args))
           args (if noname? args (rest args))
           out-sig? (cc/identical? :- (first args))
           out-sig (when out-sig? (second args))
           args (if out-sig? (cc/drop 2 args) args)
           docstring (when (string? (first args)) {:doc (first args)})
           args (if docstring (rest args) args)
           m (when (map? (first args)) (first args))
           args (if m (rest args) args)
           fdecl (if (vector? (first args)) (list args) args)
           pm (when (map? (cc/last fdecl)) (cc/last fdecl))
           fdecl (if pm (butlast fdecl) fdecl)
           m (merge {} (meta name) m pm docstring)
           sugar-sig? (or out-sig? (cc/some #(cc/identical? :- %)
                                            (cc/mapcat first fdecl)))
           _ (when (and sugar-sig? (:tsig m))
               (illegal "duplicate definition of type signature"))
           m (if sugar-sig?
               (assoc m :tsig
                      (if out-sig?
                        (fn-sig out-sig fdecl)
                        (fn-sig fdecl)))
               m)
           m (if (:tsig m)
               (assoc m :tsig (fn-sig-normalize (:tsig m)))
               m)
           fdecl (strip-sigs-fdecl fdecl)
           esig (cc/eval (:tsig m))
           m (cc/if-let [oh (fn-type-hint esig)]
               (if (:tag m)
                 m
                 (assoc m :tag (cc/list `quote oh)))
               m)
           name (with-meta name nil)
           fdecl (if esig (decorate-methods fdecl esig) fdecl)]
    `(clojure.core/fn ~@(clojure.core/if noname? [] [name]) ~@fdecl)))

(cc/defn ^:private decorate-bindings
  "Returns binding vector decorated with type hints taken from
  type signatures, present in the `_bindings_` vector."
  [bindings]
  (cc/let [sugared? (cc/some #(cc/identical? :- %) bindings)
           esig (when sugared? (cc/eval (get-sigs-vec bindings true)))
           bindings (strip-sigs-vec bindings)]
    (if esig (decorate-binding-vec bindings esig) bindings)))

(cc/defmacro let
  "Generates a let with type signature, yay!"
  [bindings & body]
  `(clojure.core/let ~(decorate-bindings bindings) ~@body))

(cc/defmacro if-let
  "Generates an if-let with type signature, yay!"
  [bindings & body]
  `(clojure.core/if-let ~(decorate-bindings bindings) ~@body))

(cc/defmacro when-let
  "Generates a when-let with type signature, yay!"
  [bindings & body]
  `(clojure.core/when-let ~(decorate-bindings bindings) ~@body))

(cc/defmacro loop
  "Generates a loop with type signatures, yay!"
  [bindings & body]
  `(clojure.core/loop ~(decorate-bindings bindings) ~@body))

(cc/defmacro iloop
  "Generates an iloop with type signatures, yay!"
  [bindings & body]
  `(clojure.core/iloop* ~(decorate-bindings bindings) ~@body))

;;; primitive value tester

(cc/definterface IPrimitiveTester
  (getType [^byte x])
  (getType [^boolean x])
  (getType [^short x])
  (getType [^int x])
  (getType [^long x])
  (getType [^char x])
  (getType [^float x])
  (getType [^double x])
  (getType [^java.lang.Object x]))

(clojure.core/deftype PrimitiveTester []
  IPrimitiveTester
  (getType [this ^byte x] :byte)
  (getType [this ^boolean x] :boolean)
  (getType [this ^short x] :short)
  (getType [this ^int x] :int)
  (getType [this ^long x] :long)
  (getType [this ^float x] :float)
  (getType [this ^double x] :double)
  (getType [this ^char x] :char)
  (getType [this ^java.lang.Object x] :object))

(defmacro pt
  "Returns keyword based on return value type.
  Used to determine whether value is of a primitive type."
  [x]
  `(.getType (PrimitiveTester.) ~x))

;;; asserts

(cc/defmacro assert-primitive
  "Asserts that forms return primitive values."
  ([form]
     `(clojure.core/assert
       (not= :object (pt ~form))
       (str "form " '~form " does not yield a primitive")))
  ([form & more]
     `(clojure.core/do
        (assert-primitive ~form)
        ~@(cc/map #(cc/list `assert-primitive %) more))))

(cc/defmacro assert-boolean
  "Asserts that forms return primitive boolean values."
  ([form]
     `(clojure.core/assert
       (clojure.core/let [r# ~form]
         (clojure.core/and
          (clojure.core/= :boolean (pt r#))
          (clojure.core/or (clojure.core/true? r#)
                           (clojure.core/false? r#))))
       (clojure.core/str
        "form " '~form " does not yield a boolean primitive")))
  ([form & more]
     `(clojure.core/do (assert-boolean ~form)
          ~@(cc/map #(cc/list `assert-boolean %) more))))

(cc/defmacro assert-int
  "Asserts that forms return primitive int values."
  ([form]
     `(clojure.core/assert
       (clojure.core/let [r# ~form]
         (and (= :int (pt r#))))
       (str "form " '~form " does not yield an int primitive")))
  ([form & more]
     `(clojure.core/do (assert-int ~form)
          ~@(cc/map #(cc/list `assert-int %) more))))

;;; dev helpers

(defmacro scratch
  "Skips evaluation of body but uses rq for additional ns requires."
  [rq & body]
  (if (empty? rq)
    `(clojure.core/comment)
    `(clojure.core/require
      ~@(cc/map #(cc/list `quote %) rq))))

(defmacro replace-var!
  "Replaces `_dest_` var root with `_source_` value."
  ([dest]
   (cc/let [source (cc/symbol (cc/name dest))]
     `(clojure.core/do (clojure.core/alter-var-root
                        (clojure.core/var ~dest)
                        (clojure.core/constantly ~source))
                       nil)))
  ([dest source]
   `(clojure.core/do (clojure.core/alter-var-root
                      (clojure.core/var ~dest)
                      (clojure.core/constantly ~source))
                     nil)))

(def cns (cc/the-ns 'clojure.core))

(cc/defn should-remove?
  [s v]
  (cc/or #_(cc/and
            (cc/class? v)
            (cc/= "java.lang"
                  (.getName (.getPackage ^java.lang.Class v))))
         (cc/and (cc/var? v)
                 (cc/identical? cns (.ns ^clojure.lang.Var v)))))

(cc/defn remove-mappings! [ns]
  (cc/doseq [[s v] (cc/ns-map ns)]
    (when (should-remove? s v)
      (cc/ns-unmap ns s))))

(cc/defmacro bare-ns
  [& decls]
  (let [gen-decl
        (fn [[kn & args]]
          (apply list (symbol "clojure.core" (name kn))
                 (map #(list `quote %) args)))
        gen-decls #(map gen-decl %)]
    `(clojure.core/do
       (remove-mappings! cc/*ns*)
       ~@(gen-decls decls)
       #_(clojure.core/import
          '[java.lang ~'Boolean ~'Number ~'Integer ~'Float]))))<|MERGE_RESOLUTION|>--- conflicted
+++ resolved
@@ -628,15 +628,9 @@
           (cc/as->
            (vec `(clojure.core/do)) ret
            (conj ret
-<<<<<<< HEAD
                  `(~(if parasite?
                       `clojure.dunaj-deftype/defprotocol2
                       `clojure.dunaj-deftype/defprotocol) ~name ~@stripped)
-=======
-                 `(~(clojure.core/if parasite?
-                      `clojure.core/defprotocol2
-                      `clojure.core/defprotocol) ~name ~@stripped)
->>>>>>> 4ea6a4ca
                  #_(`(clojure.core/alter-var-root
                       (clojure.core/var ~name) assoc :on-interface
                       (eval (:on ~name)))))
@@ -845,13 +839,8 @@
           (clojure.core/quote ~classname)
           (java.lang.ref.WeakReference. ~name))
          ~@ret)
-<<<<<<< HEAD
       `(do
          (clojure.dunaj-deftype/deftype2 ~(with-meta name m) ~@args)
-=======
-      `(clojure.core/do
-         (clojure.core/deftype2 ~(with-meta name m) ~@args)
->>>>>>> 4ea6a4ca
          (clojure.core/alter-var-root
           #'clojure.bootstrap/type-map assoc
           (clojure.core/quote ~classname)
@@ -906,13 +895,8 @@
                      ~argvec
                      (clojure.core/instance? ~classname ~'o))])
            ret (conj ret name)]
-<<<<<<< HEAD
     `(do
        (clojure.dunaj-deftype/defrecord2 ~(with-meta name m) ~@args)
-=======
-    `(clojure.core/do
-       (clojure.core/defrecord2 ~(with-meta name m) ~@args)
->>>>>>> 4ea6a4ca
        (clojure.core/alter-var-root
         #'clojure.bootstrap/type-map
         assoc
