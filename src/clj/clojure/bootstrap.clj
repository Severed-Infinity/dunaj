--- conflicted
+++ resolved
@@ -1099,8 +1099,4 @@
     `(do
        (remove-mappings! cc/*ns*)
        ~@(gen-decls decls)
-<<<<<<< HEAD
-       #_(clojure.core/import '[java.lang ~'Boolean ~'Number ~'Integer ~'Float]))))
-=======
-       #_(clojure.core/import '[java.lang ~'Boolean ~'Number ~'Integer ~'Float]))))
->>>>>>> b9eb32e6
+       #_(clojure.core/import '[java.lang ~'Boolean ~'Number ~'Integer ~'Float]))))