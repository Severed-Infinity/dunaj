--- conflicted
+++ resolved
@@ -23,13 +23,7 @@
    [reset! io! deref realized? boolean deftype let fn defn
     extend-protocol identical? defprotocol loop defmacro odd?])
   (:require
-<<<<<<< HEAD
-   [clojure.core :refer [apply count when when-not reduce partition]]
    [clojure.dunaj-deftype :refer [extend-protocol]]
-=======
-   [clojure.core :refer
-    [apply count when when-not reduce partition extend-protocol]]
->>>>>>> 8a419acc
    [clojure.bootstrap :refer
     [defmacro defprotocol deftype defn def+ v1
      replace-var! milliseconds loop let fn]]
