;; Copyright (C) 2008, 2015, Chris Houser, Christophe Grand,
;; Stephen Gilardi, Michel Salim, Jozef Wagner. All rights reserved.
;;
;; The use and distribution terms for this software are covered by the
;; Eclipse Public License 1.0
;; (http://opensource.org/licenses/eclipse-1.0.php) which can be
;; found in the file epl-v10.html at the root of this distribution.
;;
;; By using this software in any fashion, you are agreeing to be bound
;; by the terms of this license.
;;
;; You must not remove this notice, or any other, from this software.

(ns dunaj.repl
  "REPL tools.

  All of the vars defined here are automatically refered when
  dunaj REPL is started (when inside `dunaj.user` namespace),
  through `dunaj.main` or through `clojure.core/dunaj!`."
  {:authors ["Chris Houser" "Christophe Grand"
             "Stephen Gilardi" "Michel Salim" "Jozef Wagner"]
   :additional-copyright true}
<<<<<<< HEAD
  (:refer-clojure :exclude
   [*2 *1 *e *3 sort-by seq first = take dec map ex-data char mapcat
    sort with-bindings comp doseq when-let remove min transduce let
    -> identity meta fn not= when defn concat symbol - or name
    dotimes vals print proxy-super loop cond defmacro keys proxy and
    filter + str if-let class count apply assoc drop-while resolve])  
=======
  (:api bare-ws)
>>>>>>> ea7c0bf7
  (:require
   [clojure.bootstrap :refer [v1]]
   [dunaj.type :refer [Any Maybe Fn Any Va U]]
   [dunaj.boolean :refer [and or]]
   [dunaj.host :refer [proxy proxy-super class-instance? class]]
   [dunaj.math :refer [Integer+ dec + - min]]
   [dunaj.compare :refer [= not=]]
<<<<<<< HEAD
   [dunaj.flow :refer
    [when-let cond let when dotimes loop if-let]]
=======
   [dunaj.flow :refer [when-let cond let when dotimes loop if-let]]
>>>>>>> ea7c0bf7
   [dunaj.feature :refer [IMeta meta assoc-meta]]
   [dunaj.threading :refer [->]]
   [dunaj.coll :refer [assoc first transduce count seq]]
   [dunaj.function :refer [defn comp identity apply fn]]
   [dunaj.char :refer [whitespace? char]]
   [dunaj.string :refer [->str str]]
   [dunaj.identifier :refer [name Symbol symbol]]
   [dunaj.error :refer
    [IException exception? illegal-state ex-data]]
   [dunaj.macro :refer [defmacro]]
   [dunaj.namespace :refer [resolve all publics]]
   [dunaj.state.var :refer [defalias def+ with-bindings]]
<<<<<<< HEAD
   [dunaj.concurrent.thread :refer [Thread+ current-thread]]
=======
   [dunaj.concurrent.thread :refer [Thread current-thread]]
>>>>>>> ea7c0bf7
   [dunaj.coll.util :refer [doseq sort-by recipe dored sort]]
   [dunaj.coll.recipe :refer
    [concat mapcat map vals lines drop-while keys filter take remove]]
   [dunaj.format :refer [parse print]]
   [dunaj.regex :refer [Regex regex regex?]]
   [dunaj.env :refer
    [println! current-ns print! prn! out err default-printer]]))


;;;; Implemnetation details

(defn ^:private namespace-doc :- IMeta
  [nspace :- clojure.lang.Namespace]
  (assoc (meta nspace) :name (clojure.core/ns-name nspace)))

(defn ^:private print-doc :- nil
  [m :- IMeta]
  (println! "-------------------------")
  (println! (->str (when-let [ns (:ns m)]
                     (->str (clojure.core/ns-name ns) "/"))
                   (:name m)))
  (cond (:forms m) (doseq [f (:forms m)] (print! "  ") (prn! f))
        (:arglists m) (prn! (:arglists m)))
  (when (:macro m) (println! "Macro."))
  (when (:protocol m) (println! "Protocol method."))
  (let [xf (comp (lines) (map #(drop-while whitespace? %)) (map str))]
    (dored [x xf (:doc m)] (println! x)))
  nil)


;;;; Public API

(def+ ^:dynamic *1 :- Any
  "Bound in a repl thread to the most recent value printed."
  {:added v1
   :see '[*2 *3 *e]}
  nil)

(def+ ^:dynamic *2 :- Any
  "Bound in a repl thread to the second most recent value printed."
  {:added v1
   :see '[*1 *3 *e]}
  nil)

(def+ ^:dynamic *3 :- Any
  "Bound in a repl thread to the third most recent value printed."
  {:added v1
   :see '[*2 *1 *e]}
  nil)

(def+ ^:dynamic *e :- (Maybe IException)
  "Bound in a repl thread to the most recent exception
  caught by the repl."
  {:added v1
   :see '[*2 *3 *1]}
  nil)

(defalias use!
  "Like `dunaj.lib/require!`, but also refers to each lib’s namespace
  using `dunaj.namespace/refer!`. Use `:use` in the `ns` macro in
  preference to calling this directly.

  `use!` accepts additional options in libspecs: `:exclude`, `:only`,
  `:rename`. The arguments and semantics for `:exclude`, `:only`,
  and `:rename` are the same as those documented for
  `dunaj.namespace/refer!`."
  {:added v1
   :tsig (Fn [Any (Va Any)])
   :see '[dunaj.lib/require!]}
  clojure.core/use)

(defn find-doc :- nil
  "Prints documentation for any var whose documentation or name
  contains a match for `_re-string-or-pattern_`."
  {:added v1
   :see '[doc source apropos]}
  [re-string-or-pattern :- (U String Regex)]
    (let [re (regex re-string-or-pattern)
          ms (concat
              (mapcat
               #(sort-by
                 :name (map meta (vals (clojure.core/ns-interns %))))
               (clojure.core/all-ns))
              (map namespace-doc (clojure.core/all-ns)))]
      (doseq [m ms
              :when (and (:doc m)
                         (or (first (parse re (:doc m)))
                             (first (parse re (name (:name m))))))]
        (print-doc m)))
    nil)

(defmacro doc
  "Prints documentation for a var or namespace given its
  symbolic `_name_`."
  {:added v1
   :see '[find-doc source apropos]}
  [name]
  (cond (clojure.core/find-ns name)
        `(#'print-doc (#'namespace-doc (clojure.core/find-ns '~name)))
        (resolve (current-ns) name) `(#'print-doc (meta (var ~name)))
        :else nil))

(defn source-fn :- (Maybe String)
  "Returns a string of the source code for the given symbol `_x_`,
  if it can find it.  This requires that the symbol resolve to a
  Var defined in a namespace for which the .clj is in the classpath.
  Returns `nil` if it can't find the source.
  For most REPL usage, `source` is more convenient."
  {:added v1
   :see '[source]}
  [x :- Symbol]
  (when-let [v (resolve (current-ns) x)]
    (when-let [filepath (:file (meta v))]
      (when-let [strm (.getResourceAsStream
                       (clojure.lang.RT/baseLoader) filepath)]
        (clojure.core/with-open [rdr (java.io.LineNumberReader.
                         (java.io.InputStreamReader. strm))]
          (dotimes [_ (dec (:line (meta v)))] (.readLine rdr))
          (let [text (java.lang.StringBuilder.)
                pbr (proxy [java.io.PushbackReader] [rdr]
                      (read []
                        ;; WARNING: Reflection
                        (let [i (proxy-super read)]
                          (.append text (char i))
                          i)))]
            (if (= :unknown clojure.core/*read-eval*)
              (throw
               (illegal-state (->str "Unable to read source while "
                                     "*read-eval* is :unknown.")))
              (clojure.core/read (java.io.PushbackReader. pbr)))
            (->str text)))))))

(defmacro source
  "Prints the source code for the given symbol `_x_`,
  if it can find it. This requires that the symbol resolve to a Var
  defined in a namespace for which the .clj is in the classpath."
  {:added v1
   :see '[source-fn]}
  [x]
  `(println! (or (source-fn '~x) "Source not found.")))

(defn apropos :- []
  "Given a regular expression or stringable thing, return a seq of all
  public definitions in all currently-loaded namespaces that match
  the `_str-or-pattern_`."
  {:added v1
   :see '[source doc]}
  [str-or-pattern :- (U String Regex)]
  (let [matches?
        (if (regex? str-or-pattern)
          #(parse str-or-pattern (->str %))
          #(.contains (->str %) (->str str-or-pattern)))]
    (sort (mapcat (fn [ns]
                    (let [ns-name (->str ns)]
                      (map #(symbol ns-name (->str %))
                           (filter matches? (keys (publics ns))))))
                  (all)))))

(defn dir-fn :- []
  "Returns a sorted seq of symbols naming public vars in
  a namespace named by `_ns_` symbol."
  ;; TODO: filter out vars without :added metadata
  {:added v1
   :see '[dir]}
  [ns :- Symbol]
  (sort (map (comp #(assoc-meta % nil) first) (publics ns))))

(defmacro dir
  "Prints a sorted directory of public vars in a namespace"
  {:added v1
   :see '[dir-fn]}
  [nsname]
  `(doseq [v# (dir-fn '~nsname)] (println! v#)))

(defn demunge :- String
  "Given a string representation of a fn class,
  as in a stack trace element, returns a readable version."
  {:added v1
   :see '[root-cause stack-element-str]}
  [fn-name :- String]
  (clojure.lang.Compiler/demunge fn-name))

(defn root-cause :- IException
  "Returns the initial cause of an exception or error by peeling off
  all of its wrappers"
  {:added v1
   :see '[demunge stack-element-str pst]}
  [t :- IException]
  (loop [cause t]
    (if (and (class-instance?
              clojure.lang.Compiler$CompilerException cause)
             (not= (.source ^clojure.lang.Compiler$CompilerException
                            cause) "NO_SOURCE_FILE"))
      cause
      (if-let [cause (.getCause cause)]
        (recur cause)
        cause))))

(defn stack-element-str :- String
  "Returns a (possibly unmunged) string representation of a
  StackTraceElement `_el_`."
  {:added v1
   :see '[pst root-cause demunge]}
  [el :- java.lang.StackTraceElement]
  (let [file (.getFileName el)
        clojure-fn? (and file (or (.endsWith file ".clj")
                                  (= file "NO_SOURCE_FILE")))]
    (->str (if clojure-fn?
             (demunge (.getClassName el))
             (->str (.getClassName el) "." (.getMethodName el)))
           " (" (.getFileName el) ":" (.getLineNumber el) ")")))

(defn pst :- nil
  "Prints a stack trace of the exception `_e_`, to the `_depth_`
  requested. If none supplied, uses the root cause of the most
  recent repl exception (`*e`), and a depth of 12."
  {:added v1
   :see '[stack-element-str root-cause demunge]}
  ([] (pst 12))
  ([e-or-depth :- (U Integer+ IException)]
     (if (exception? e-or-depth)
       (pst e-or-depth 12)
       (when-let [e *e]
         (pst (root-cause e) e-or-depth))))
  ([e :- IException, depth :- Integer+]
     (with-bindings [out @err]
       (println!
        (->str
         (-> e class .getSimpleName) " "
         (.getMessage e)
         (when-let [info (ex-data e)]
           (->str " " (print default-printer info)))))
       (let [st (.getStackTrace e)
             cause (.getCause e)]
         (doseq [el (take depth
                          (remove
                           #(#{"clojure.lang.RestFn"
                               "clojure.lang.AFn"}
                             (.getClassName
                              ^java.lang.StackTraceElement %))
                           (seq st)))]
           (println! (->str \tab (stack-element-str el))))
         (when cause
           (println! "Caused by:")
           (pst cause
                (min depth
                     (+ 2 (- (count (seq (.getStackTrace cause)))
                             (count (seq st)))))))))))<|MERGE_RESOLUTION|>--- conflicted
+++ resolved
@@ -20,16 +20,12 @@
   {:authors ["Chris Houser" "Christophe Grand"
              "Stephen Gilardi" "Michel Salim" "Jozef Wagner"]
    :additional-copyright true}
-<<<<<<< HEAD
   (:refer-clojure :exclude
    [*2 *1 *e *3 sort-by seq first = take dec map ex-data char mapcat
     sort with-bindings comp doseq when-let remove min transduce let
     -> identity meta fn not= when defn concat symbol - or name
     dotimes vals print proxy-super loop cond defmacro keys proxy and
     filter + str if-let class count apply assoc drop-while resolve])  
-=======
-  (:api bare-ws)
->>>>>>> ea7c0bf7
   (:require
    [clojure.bootstrap :refer [v1]]
    [dunaj.type :refer [Any Maybe Fn Any Va U]]
@@ -37,12 +33,7 @@
    [dunaj.host :refer [proxy proxy-super class-instance? class]]
    [dunaj.math :refer [Integer+ dec + - min]]
    [dunaj.compare :refer [= not=]]
-<<<<<<< HEAD
-   [dunaj.flow :refer
-    [when-let cond let when dotimes loop if-let]]
-=======
    [dunaj.flow :refer [when-let cond let when dotimes loop if-let]]
->>>>>>> ea7c0bf7
    [dunaj.feature :refer [IMeta meta assoc-meta]]
    [dunaj.threading :refer [->]]
    [dunaj.coll :refer [assoc first transduce count seq]]
@@ -55,11 +46,7 @@
    [dunaj.macro :refer [defmacro]]
    [dunaj.namespace :refer [resolve all publics]]
    [dunaj.state.var :refer [defalias def+ with-bindings]]
-<<<<<<< HEAD
    [dunaj.concurrent.thread :refer [Thread+ current-thread]]
-=======
-   [dunaj.concurrent.thread :refer [Thread current-thread]]
->>>>>>> ea7c0bf7
    [dunaj.coll.util :refer [doseq sort-by recipe dored sort]]
    [dunaj.coll.recipe :refer
     [concat mapcat map vals lines drop-while keys filter take remove]]
