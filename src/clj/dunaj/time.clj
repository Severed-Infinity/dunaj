;; Copyright (C) 2013, 2015, Jozef Wagner. All rights reserved.
;;
;; Additional copyright for parts of documentation and/or
;; underlying implementation:
;; Copyright (C) 2008, 2015, Rich Hickey and Clojure contributors.
;;
;; The use and distribution terms for this software are covered by the
;; Eclipse Public License 1.0
;; (http://opensource.org/licenses/eclipse-1.0.php) which can be
;; found in the file epl-v10.html at the root of this distribution.
;;
;; By using this software in any fashion, you are agreeing to be bound
;; by the terms of this license.
;;
;; You must not remove this notice, or any other, from this software.

(ns dunaj.time
  "Instants (RFC 3339) and duration protocol."
  {:authors ["Jozef Wagner"]
   :additional-copyright true}
  (:refer-clojure :exclude
   [decimal? = dec neg? num deftype let -> doto long fn hash quot defn
    rem nil? defprotocol integer? cond bigdec count defrecord and])
  (:require
   [clojure.instant :refer [validated parse-timestamp]]
   [clojure.bootstrap :refer
    [replace-var! def+ defprotocol deftype defrecord v1 fn defn]]
   [dunaj.type :refer [U Any AnyFn Fn]]
   [dunaj.boolean :refer [Boolean+ and]]
   [dunaj.math :refer [subtract dec quot neg? INumerical rem num trunc
                       Integer+ integer? decimal? multiply Decimal]]
   [dunaj.math.precise :as dmp]
   [dunaj.host.number :refer [bigdec long]]
   [dunaj.compare :refer [IHash IEquiv = hash nil?]]
   [dunaj.flow :refer [let doto cond]]
   [dunaj.threading :refer [->]]
   [dunaj.coll :refer [slice count]]
   [dunaj.string :refer
    [String+ ->str canonical ICanonical -canonical]]))


;;;; Implementation details

(defn ^:private print-formatted :- String
  [val :- Any, digits :- Integer+]
  (let [s (->str "000000000" val)]
    (slice s (subtract (count s) digits))))

(def+ ^:private construct-calendar :- AnyFn
  @#'clojure.instant/construct-calendar)

(def+ ^:private thread-local-utc-date-format :- AnyFn
  @#'clojure.instant/thread-local-utc-date-format)

(def+ ^:private thread-local-utc-timestamp-format :- AnyFn
  @#'clojure.instant/thread-local-utc-timestamp-format)


;;;; Public API

(defprotocol IInstant
  "An abstract type protocol for instants.
  Note that calling `dunaj.math/num` on instant should return number
  of milliseconds from epoch, without time zone information."
  {:added v1
   :see '[dunaj.math/num]
   :predicate 'instant?})

(defprotocol IInstantFactory
  "A factory protocol for instants."
  {:added v1
   :see '[IInstant instant]}
  (-instant
    "Returns a new instant object with given arguments."
    {:tsig (Fn [IInstant IInstantFactory
                Integer+ Integer+ Integer+ Integer+ Integer+
                Integer+ Integer+ Integer+ Integer+ Integer+])}
    [this years months days hours minutes seconds nanoseconds
     offset-sign offset-hours offset-minutes]))

(defn ^:private wrap-instant-factory :- AnyFn
  "Returns a function which can be passed to clojure.instant
  constructors."
  [factory :- IInstantFactory]
  (fn [years months days hours minutes seconds
      nanoseconds offset-sign offset-hours offset-minutes]
    (-instant factory years months days hours minutes seconds
              nanoseconds offset-sign offset-hours offset-minutes)))

(defn ^:private instant*
  "Returns a new instant based on `val` with the help of `factory`."
  [factory :- IInstantFactory, val :- Any]
  (let [val (cond
             (decimal? val)
             (doto (java.sql.Timestamp.
                    (multiply (quot (long val) 1000) 1000))
               (.setNanos
                (long
                 (.movePointRight
                  (.remainder ^java.math.BigDecimal val 1000M) 6))))
             (integer? val) (java.util.Date. (long val))
             :else val)
        val (if (instant? val) (canonical val) val)]
    (-> factory
        wrap-instant-factory
        validated
        (parse-timestamp val))))

;;; Basic instant

(deftype BasicInstant
  "A basic instant type.

  Numerical value returns the number of milliseconds
  from epoch, without time zone information."
  ;; TODO: maybe cache canonical rfc3339 string
  [years months days hours minutes seconds nanoseconds
   offset-sign offset-hours offset-minutes]
  INumerical
  (-numerical [this]
    (let [m (.getTimeInMillis
             ^java.util.Calendar
             (construct-calendar years months days hours minutes
                                 seconds nanoseconds offset-sign
                                 offset-hours offset-minutes))
          bd1 (bigdec m)
          bd2 (.movePointLeft (bigdec (rem nanoseconds 1000000)) 6)]
      (.add bd1 bd2)))
  IInstant
  ICanonical
  (-canonical [this]
    (->str (print-formatted years 4) "-"
           (print-formatted months 2) "-"
           (print-formatted days 2) "T"
           (print-formatted hours 2) ":"
           (print-formatted minutes 2) ":"
           (print-formatted seconds 2) "."
           (print-formatted nanoseconds 9)
           (if (neg? offset-sign) "-" "+")
           (print-formatted offset-hours 2) ":"
           (print-formatted offset-minutes 2)))
  java.lang.Object
  (toString [this] (-canonical this))
  IHash
  (-hash [this] (hash (-canonical this)))
  IEquiv
  (-equiv [this other]
    (and (instant? other) (= (-canonical this) (-canonical other)))))

(defrecord BasicInstantFactory
  "A factory type for basic instant."
  []
  IInstantFactory
  (-instant
    [this years months days hours minutes seconds nanoseconds
     offset-sign offset-hours offset-minutes]
    (->BasicInstant years months days hours minutes seconds
                    nanoseconds offset-sign offset-hours
                    offset-minutes)))

(def+ basic-instant-factory :- IInstantFactory
  "A factory for basic instants."
  {:added v1
   :see '[instant IIntantFactory]}
  (->BasicInstantFactory))

;;; java.util.Date instant

(deftype DateInstant
  "A `java.util.Date` instant type with millisecond precision and no
  time zone information. Numerical value returns number of
  milliseconds from epoch, without time zone information."
  java.util.Date
  IInstant
  ICanonical
  (-canonical [this]
    (.format ^java.text.SimpleDateFormat
             (.get ^java.lang.ThreadLocal
                   thread-local-utc-date-format) this))
  INumerical
  ;; NB: returns only in millisecond precision
  (-numerical [this] (.getTime this)))

(defrecord DateInstantFactory
  "A `java.util.Date` instant factory type."
  []
  IInstantFactory
  (-instant
    [this years months days hours minutes seconds nanoseconds
     offset-sign offset-hours offset-minutes]
    (.getTime ^java.util.Calendar
              (construct-calendar
               years months days hours minutes seconds nanoseconds
               offset-sign offset-hours offset-minutes))))

(def+ date-instant-factory :- IInstantFactory
  "A `java.util.Date` instant factory."
  {:added v1
   :see '[instant IIntantFactory]}
  (->DateInstantFactory))

;;; java.util.Calendar instant

(deftype CalendarInstant
  "A `java.util.Calendar` instant type with milisecond precition.
  Numerical value returns number of milliseconds from epoch,
  without time zone information."
  java.util.Calendar
  IInstant
  ICanonical
  (-canonical [this]
    ;; taken from clojure.instant
    (let [calstr (format "%1$tFT%1$tT.%1$tL%1$tz" this)
          offset-minutes (subtract (.length calstr) 2)]
      ;; calstr is almost right,
      ;; but is missing the colon in the offset
      (->str (slice calstr 0 offset-minutes)
             ":" (slice calstr offset-minutes))))
  INumerical
  (-numerical [this] (.getTimeInMillis this)))

(defrecord CalendarInstantFactory
  "A `java.util.Calendar` instant factory type."
  []
  IInstantFactory
  (-instant
    [this years months days hours minutes seconds nanoseconds
     offset-sign offset-hours offset-minutes]
    (construct-calendar
     years months days hours minutes seconds nanoseconds
     offset-sign offset-hours offset-minutes)))

(def+ calendar-instant-factory :- IInstantFactory
  "A `java.util.Calendar` instant factory."
  {:added v1
   :see '[instant IIntantFactory]}
  (->CalendarInstantFactory))

;;; java.sql.Timestamp instant

(deftype TimestampInstant
  "A `java.sql.Timestamp` instant type without time zone information.
  Numerical value returns number of milliseconds from epoch,
  without time zone information."
  java.sql.Timestamp
  IInstant
  ICanonical
  (-canonical [this]
    (->str
     (.format ^java.text.SimpleDateFormat
              (.get ^java.lang.ThreadLocal
                    thread-local-utc-timestamp-format) this)
     (format ".%09d-00:00" (.getNanos this))))
  INumerical
  (-numerical [this]
    (let [bd1 (bigdec (multiply (quot (.getTime this) 1000) 1000))
          bd2 (.movePointLeft (bigdec (.getNanos this)) 6)]
      (.add bd1 bd2))))

(defrecord TimestampInstantFactory
  "A `java.sql.Timestamp` instant factory type."
  []
  IInstantFactory
  (-instant
    [this years months days hours minutes seconds nanoseconds
     offset-sign offset-hours offset-minutes]
    (doto (java.sql.Timestamp.
           (.getTimeInMillis
            ^java.util.Calendar
            (construct-calendar
             years months days hours minutes seconds 0
             offset-sign offset-hours offset-minutes)))
      ;; nanos must be set separately, passed 0 above
      (.setNanos nanoseconds))))

(def+ timestamp-instant-factory :- IInstantFactory
  "A `java.sql.Timestamp` instant factory."
  {:added v1
   :see '[instant IIntantFactory]}
  (->TimestampInstantFactory))

;;; Constructor

(def+ ^:dynamic ^:private *default-instant-factory* :- IInstantFactory
  basic-instant-factory)

(def+ default-instant-factory :- clojure.lang.Var ;; JVM Host
  "A dynamic var holding default instant factory."
  {:added v1
   :see '[instant IIntantFactory]}
  (var *default-instant-factory*))

(defn instant :- IInstant
  "Returns an instant from `_val_`, which is an instant or a string
  representing instant timestamp.
  Instant type is determined by `_factory_`. Default
  instant factory is stored in `default-instant-factory` var."
  {:added v1
   :see '[instant? now]}
  ([val :- Any] (instant *default-instant-factory* val))
  ([factory :- IInstantFactory, val :- Any] (instant* factory val)))

(defn now :- IInstant
  "Returns an instant representing current time."
  {:added v1
   :see '[instant instant?]}
  [] (java.util.Calendar/getInstance))

;;; Duration

(defprotocol IDuration
  "An abstract type protocol for durations."
  {:added v1
   :see '[milliseconds nanoseconds]
   :predicate 'duration?}
  (-milliseconds :- (U Integer+ Decimal)
    "Returns number of milliseconds relative to given start
    `_instant_`. If `_before?_` is `true`, uses `_instant_` as an
    end instant. May return decimal."
    [this instant :- IInstant, before? :- Boolean]))

(defn milliseconds :- Integer+
  "Returns number of milliseconds from `_duration_` relative to given
  start `_instant_`, which defaults to `(now)`. If `_before?_` is
  `true` (defaults to `false`), uses `_instant_` as an end instant.
  Accepts integer in `_duration_`, and treats it as a number of
  milliseconds."
  {:added v1
   :see '[nanoseconds duration?]}
  ([duration :- (U IDuration Integer+)]
   (milliseconds duration (now)))
  ([duration :- (U IDuration Integer+), instant :- IInstant]
   (milliseconds duration instant false))
  ([duration :- (U IDuration Integer+), instant :- IInstant,
    before? :- Boolean]
   (cond (integer? duration) duration
         (nil? duration) 0
         :else (trunc (-milliseconds duration instant before?)))))

(defn nanoseconds :- Integer+
  "Returns number of nanoseconds from `_duration_` relative to given
  start `_instant_`, which defaults to `(now)`. If `_before?_` is
  `true` (defaults to `false`), uses `_instant_` as an end instant.
  Accepts integer in `_duration_`, and treats it as a number of
  milliseconds."
  {:added v1
   :see '[milliseconds duration?]}
<<<<<<< HEAD
  ([duration :- (U IDuration Integer+)] (nanoseconds duration (now)))
  ([duration :- (U IDuration Integer+), instant :- IInstant]
=======
  ([duration :- (U IDuration Integer)]
   (nanoseconds duration (now)))
  ([duration :- (U IDuration Integer), instant :- IInstant]
>>>>>>> 59ca407d
   (nanoseconds duration instant false))
  ([duration :- (U IDuration Integer+), instant :- IInstant,
    before? :- Boolean]
   (cond (integer? duration) (dmp/multiply 1000000 duration)
         (nil? duration) 0
         :else (trunc (dmp/multiply
                       1000000
                       (-milliseconds duration instant before?))))))

(replace-var! clojure.bootstrap/milliseconds)<|MERGE_RESOLUTION|>--- conflicted
+++ resolved
@@ -345,14 +345,9 @@
   milliseconds."
   {:added v1
    :see '[milliseconds duration?]}
-<<<<<<< HEAD
-  ([duration :- (U IDuration Integer+)] (nanoseconds duration (now)))
+  ([duration :- (U IDuration Integer+)]
+   (nanoseconds duration (now)))
   ([duration :- (U IDuration Integer+), instant :- IInstant]
-=======
-  ([duration :- (U IDuration Integer)]
-   (nanoseconds duration (now)))
-  ([duration :- (U IDuration Integer), instant :- IInstant]
->>>>>>> 59ca407d
    (nanoseconds duration instant false))
   ([duration :- (U IDuration Integer+), instant :- IInstant,
     before? :- Boolean]
