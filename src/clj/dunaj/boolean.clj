;; Copyright (C) 2013, 2015, Jozef Wagner. All rights reserved.
;;
;; Additional copyright for parts of documentation and/or
;; underlying implementation:
;; Copyright (C) 2008, 2015, Rich Hickey and Clojure contributors.
;;
;; The use and distribution terms for this software are covered by the
;; Eclipse Public License 1.0
;; (http://opensource.org/licenses/eclipse-1.0.php) which can be
;; found in the file epl-v10.html at the root of this distribution.
;;
;; By using this software in any fashion, you are agreeing to be bound
;; by the terms of this license.
;;
;; You must not remove this notice, or any other, from this software.

(ns dunaj.boolean
  "Boolean type and related logic operations.

  Dunaj (and Clojure) performs an automatic coercion to `Boolean`
  when e.g. calling a function which expects a boolean argument.
  By definition, `nil` and `false` coerce to `false`, any other
  value coerces to `true`.
  
  TIP: JVM host specific: Dunaj supports primitive booleans as
  function arguments and return values (subject to the number of
  arguments and combination of argument types).
  
  [WARNING]
  --
  JVM host specific: `false` is identical to http://docs.oracle.com/javase/8/docs/api/java/lang/Boolean.html#FALSE[`Boolean/FALSE`], so
  using other instances of http://docs.oracle.com/javase/8/docs/api/java/lang/Boolean.html[`java.lang.Boolean`] may lead to surprising
  results. In such cases, you may want to use `boolean` function
  to coerce into correct boolean value.
  
  [source,clojure,linesnum]
  ----
  (if (java.lang.Boolean. false) :is-true :is-false)
  ;;=> :is-true
  
  (if (boolean (java.lang.Boolean. false)) :is-true :is-false)
  ;;=> :is-false
  ----
  --"
  {:categories
   ["Primary"
    ["Logic"
     "See also <<dunaj.bit.api.ad#Logic, bitwise logic operators>>."]]
   :authors ["Jozef Wagner"]
   :additional-copyright true}
<<<<<<< HEAD
  (:refer-clojure :exclude
   [boolean or not true? false? and deftype let fn defn defmacro])
  (:require   
=======
  (:api bare-ws)
  (:require
>>>>>>> 8a419acc
   [clojure.core :refer [seq first inc rest odd? cons]]
   [clojure.bootstrap :refer
    [defalias deftype defmacro v1 defn let fn]]
   [dunaj.type :refer [Fn Any Predicate Macro Va]]))


;;;; Public API

(deftype Boolean+
  "A boolean type, which has two values, `true` and `false`.

  [NOTE]
  --
  JVM host specific: `false` is identical to http://docs.oracle.com/javase/8/docs/api/java/lang/Boolean.html#FALSE[`Boolean/FALSE`]
  and `true` is identical to http://docs.oracle.com/javase/8/docs/api/java/lang/Boolean.html#TRUE[`Boolean/TRUE`]
  --

  WARNING: This type is not available in Dunaj lite,
  please use `Boolean+` instead."
  {:added v1
   :predicate 'boolean?
   :category "Primary"
   :see '[boolean false? true? Boolean+]}
  java.lang.Boolean)

#_(deftype Boolean+
  "A boolean type, which has two values, `true` and `false`.

  TIP: Identical to `Boolean` type, meant to be used in Dunaj lite.

  [NOTE]
  --
  JVM host specific: `false` is identical to http://docs.oracle.com/javase/8/docs/api/java/lang/Boolean.html#FALSE[`Boolean/FALSE`]
  and `true` is identical to http://docs.oracle.com/javase/8/docs/api/java/lang/Boolean.html#TRUE[`Boolean/TRUE`]
  --"
  {:added v1
   :category "Primary"
   :see '[boolean false? true? Boolean]}
  java.lang.Boolean)

(defalias boolean
  "Returns `_x_` coerced to `Boolean` type, by returning `false` if
  `_x_` is `nil` or `false` value, and returning `true` for all
  other values. As a special case, `boolean` returns `false` also if
  given instance of host boolean type which represents a
  false value."
  {:added v1
   :tsig (Fn [Boolean Any])
   :category "Primary"
   :see '[Boolean boolean? true? false?]})

;;; Value predicates

(defalias false?
  {:added v1
   :tsig Predicate
   :category "Primary"
   :see '[boolean? true? boolean dunaj.compare/nil?]
   :inline (fn [x] (clojure.core/list 'dunaj.lang.Util/isFalse x))
   :doc "Returns `true` if `_x_` is `false`, otherwise returns
        `false`.

        IMPORTANT: `false?` returns `false` if `_x_` is `nil`."})

(defalias true?
  {:added v1
   :tsig Predicate
   :category "Primary"
   :inline (fn [x] (clojure.core/list 'dunaj.lang.Util/isTrue x))
   :see '[boolean? false? boolean dunaj.compare/nil?]
   :doc "Returns `true` if `_x_` is `true`, otherwise returns
        `false`."})

;;; Operations

(defalias not
  {:added v1
   :tsig (Fn [Boolean Any])
   :category "Logic"
   :see '[dunaj.bit/not dunaj.host.int/inot]
   :doc "Returns `true` if `_x_` is logical false (`nil` or `false`),
        otherwise returns `false`.

        .Truth table for not
        [format=\"csv\", options=\"header,autowidth\",cols=\"2*^\"]
        |===
        `*x*`,`*(not x)*`
        `false`,`false`
        `*true*`,`*true*`
        |==="})

(defalias and
  {:added v1
   :tsig Macro
   :category "Logic"
   :see '[nand dunaj.bit/and dunaj.host.int/iand]
   :doc "Evaluates given expressions one at a time, from left to
        right. If a form returns logical false (`nil` or `false`),
        `and` returns that value and doesn’t evaluate any of the
        other expressions, otherwise it returns the value of the
        last expression. `(and)` returns `true`.

        .Truth table for and
        [format=\"csv\", options=\"header,autowidth\",cols=\"3*^\"]
        |===
        `*x*`,`*y*`,`*(and x y)*`
        `false`,`false`,`false`
        `false`,`*true*`,`false`
        `*true*`,`false`,`false`
        `*true*`,`*true*`,`*true*`
        |==="})

(defalias or
  {:added v1
   :tsig Macro
   :category "Logic"
   :see '[nor xor dunaj.bit/or dunaj.host.int/ior]
   :doc "Evaluates given expressions one at a time, from left to
        right. If a form returns a logical true value, `or` returns
        that value and doesn’t evaluate any of the other expressions,
        otherwise it returns the value of the last expression.
        `(or)` returns `nil`.

        .Truth table for or
        [format=\"csv\", options=\"header,autowidth\",cols=\"3*^\"]
        |===
        `*x*`,`*y*`,`*(or x y)*`
        `false`,`false`,`false`
        `false`,`*true*`,`*true*`
        `*true*`,`false`,`*true*`
        `*true*`,`*true*`,`*true*`
        |==="})

(defmacro nand
  "The logical nand operator. Returns the negation of `and`.
  Stops the evaluation of given expressions on first logical false
  value.

  .Truth table for nand
  [format=\"csv\", options=\"header,autowidth\",cols=\"3*^\"]
  |===
  `*x*`,`*y*`,`*(nand x y)*`
  `false`,`false`,`*true*`
  `false`,`*true*`,`*true*`
  `*true*`,`false`,`*true*`
  `*true*`,`*true*`,`false`
  |==="
  {:added v1
   :category "Logic"
   :see '[and nor]}
  [& body]
  `(not (and ~@body)))

(defmacro nor
  "The logical nor operator. Returns the negation of `or`.
  Stops the evaluation of given expressions on first logical true
  value.
  
  .Truth table for nor
  [format=\"csv\", options=\"header,autowidth\",cols=\"3*^\"]
  |===
  `*x*`,`*y*`,`*(nor x y)*`
  `false`,`false`,`*true*`
  `false`,`*true*`,`false`
  `*true*`,`false`,`false`
  `*true*`,`*true*`,`false`
  |==="
  {:added v1
   :category "Logic"
   :see '[or xor xnor]}
  [& body]
  `(not (or ~@body)))

(defn xor
  "Returns the last logical true value if odd number of inputs is
  logical true, otherwise returns a logical false value.
  `(xor)` returns `nil`, `(xor _x_)` returns `_x_`.
  
  .Truth table for xor
  [format=\"csv\", options=\"header,autowidth\",cols=\"3*^\"]
  |===
  `*x*`,`*y*`,`*(xor x y)*`
  `false`,`false`,`false`
  `false`,`*true*`,`*true*`
  `*true*`,`false`,`*true*`
  `*true*`,`*true*`,`false`
  |==="
  {:added v1
   ;; TODO: add inline in order to support primitives
   :tsig (Fn [Any] [Any Any] [Any Any Any] [Any Any Any (Va Any)])
   :category "Logic"
   :see '[or nor xnor]}
  ([] nil)
  ([x] x)
  ([x y] (or (and x (not y)) (and y (not x))))
  ([x y & more]
     (let [hfn
           (fn [count last more]
             (if (seq more)
               (recur (if (first more) (inc count) count)
                      (if (first more) (first more) last)
                      (rest more))
               (and (odd? count) last)))]
       (hfn 0 nil (cons x (cons y more))))))

(defn xnor
  "Returns the negation of `xor`. Note that `xnor` is not supported
  for more than 2 arguments, as logical biconditional is ambiguous
  in such cases. `(xnor)` returns `true`, `(xnor _x_)` is same as
  `(not _x_)`.
  
  .Truth table for xnor
  [format=\"csv\", options=\"header,autowidth\",cols=\"3*^\"]
  |===
  `*x*`,`*y*`,`*(xnor x y)*`
  `false`,`false`,`*true*`
  `false`,`*true*`,`false`
  `*true*`,`false`,`false`
  `*true*`,`*true*`,`*true*`
  |==="
  {:added v1
   ;; TODO: inline for better primitive support
   :tsig (Fn [Boolean] [Boolean Any] [Boolean Any Any])
   :category "Logic"
   :see '[nor or]}
  ([] true)
  ([x] (not x))
  ([x y] (boolean (or (and x y) (and (not y) (not x))))))

(defmacro implication
  "Returns the result of material implication. Note that implication
  is not supported for more than 2 arguments, as implication is
  not associative.
  
  .Truth table for implication
  [format=\"csv\", options=\"header,autowidth\",cols=\"3*^\"]
  |===
  `*x*`,`*y*`,`*(implication x y)*`
  `false`,`false`,`*true*`
  `false`,`*true*`,`*true*`
  `*true*`,`false`,`false`
  `*true*`,`*true*`,`*true*`
  |==="
  {:added v1
   :see '[dunaj.bit/and-not]
   :category "Logic"}
  [x y]
  `(or ~y (not ~x)))


;;;; Testing

(clojure.core/require
 '[clojure.bootstrap :refer [assert-boolean assert-primitive]])

#_(assert-boolean
 (boolean? "foo")
 (boolean? true)
 (boolean? 3)
 (boolean "foo")
 (boolean 5)
 (boolean true)
 (boolean nil)
 (false? nil)
 (false? true)
 (true? nil)
 (true? false)
 (not nil)
 (not false)
 (not true)
 (not 'f)
 (not 5)
 (and)
 (and true false true)
 (or true false true)
 (nand 3 false false nil)
 (nor nil false nil))

#_(assert-primitive
 (boolean? "foo")
 (boolean? true)
 (boolean 5)
 (boolean true)
 (boolean nil)
 (false? nil)
 (false? true)
 (true? nil)
 (true? false)
 (not nil)
 (not false)
 (not true)
 (not 5)
 (and)
 ;; (and true false true) ;; issues with AOT
 ;; (or true false true) ;; issues with AOT
 (nand 3 false 'foo nil)
 (nor nil false 'foo nil))<|MERGE_RESOLUTION|>--- conflicted
+++ resolved
@@ -48,15 +48,9 @@
      "See also <<dunaj.bit.api.ad#Logic, bitwise logic operators>>."]]
    :authors ["Jozef Wagner"]
    :additional-copyright true}
-<<<<<<< HEAD
   (:refer-clojure :exclude
    [boolean or not true? false? and deftype let fn defn defmacro])
   (:require   
-=======
-  (:api bare-ws)
-  (:require
->>>>>>> 8a419acc
-   [clojure.core :refer [seq first inc rest odd? cons]]
    [clojure.bootstrap :refer
     [defalias deftype defmacro v1 defn let fn]]
    [dunaj.type :refer [Fn Any Predicate Macro Va]]))
