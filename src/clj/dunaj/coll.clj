;; Copyright (C) 2013, 2015, Jozef Wagner. All rights reserved.
;;
;; Additional copyright for parts of documentation and/or
;; underlying implementation:
;; Copyright (C) 2008, 2015, Rich Hickey and Clojure contributors.
;;
;; The use and distribution terms for this software are covered by the
;; Eclipse Public License 1.0
;; (http://opensource.org/licenses/eclipse-1.0.php) which can be
;; found in the file epl-v10.html at the root of this distribution.
;;
;; By using this software in any fashion, you are agreeing to be bound
;; by the terms of this license.
;;
;; You must not remove this notice, or any other, from this software.

(ns dunaj.coll
  "Immutable, mutable and persistent collections.
  Reducers and transducers icon:puzzle-piece[].
  
  In Dunaj, a collection in a broadest sense is defined as an object
  that implements `<<dunaj.coll.spi.ad#IRed,IRed>>`.
  There are no other requirements for such object.
  In Dunaj, any object is considered a collection as long as
  it is reducible by implementing `IRed` protocol.
  Predicate for such collection is called
  `<<dunaj.coll.api.ad#red{under}QMARK{under},red?>>`.
  Other names for a collection that at least implements `IRed`
  include '`reducible`', '`reducible collection`' or just
  '`a collection`' (last one is the most used in Dunaj docs).
  
  .Major groups of collections
  ****
  In addition to reducible collections, dunaj defines 5 mutually
  exclusive groups of collections:

  [discrete]
  === Immutable collections
  
  - implement `IRed`
  - do not implement `<<dunaj.coll.spi.ad#IPersistentCollection,IPersistentCollection>>`
    nor `<<dunaj.coll.spi.ad#ISeq,ISeq>>`
  - are not persistent
  - can be `<<dunaj.coll.spi.ad#IEditable,IEditable>>` -
    return mutable collection, preferably transient
  - have items stored in memory or lazily evaluated with caching
  - examples: `<<dunaj.string.api.ad#String,String>>`,
    `<<dunaj.host.array.api.ad#adapt,ArrayColl>>` or
    `ImmutableBuffer`

  [discrete]
  === Persistent collections

  - implement `IRed` and `IPersistentCollection`
  - do not implement `ISeq`
  - can be `IEditable` - return mutable collection, preferably
    transient
  - have items stored in memory or lazily evaluated with caching
  ** in later case, time guarantees may not be met on a first call,
     when lazy parts of the collection are realized.
  - examples: `<<dunaj.coll.array-map.api.ad#,ArrayMap>>`,
    `<<dunaj.coll.bvt-vector.api.ad#,BvtVector>>`

  [discrete]
  === Seqs
  
  - implement `IRed`, `IPersistentCollection` and `ISeq`
  - are usually wrappers on top of other collections
  - have items stored in memory or lazily evaluated with caching
  - examples: `<<dunaj.coll.linked-list.api.ad,LinkedList>>`,
    `<<dunaj.coll.lazy-seq.api.ad#,Lazy>>`,
    `<<dunaj.coll.cons-seq.api.ad#,Cons>>`

  [discrete]
  === Mutable collections
  
  - do not necessarily implement `IRed`
  - if implement `IRed`, must also be
    `<<dunaj.concurrent.thread.spi.ad#IThreadLocal,IThreadLocal>>` or
    `<<dunaj.coll.spi.ad#ISnapshoatable,ISnapshotable>>`
  - implement some mutable protocols, usually
    `<<dunaj.coll.spi.ad#IMutableCollection,IMutableCollection>>`
  - can be `<<dunaj.coll.spi.ad#ISettleable,ISettleable>>`
    or `ISnapshotable`
  - transient collections are mutable collections that implement
    at least `IRed`, `IThreadLocal` and `ISettleable`
  - examples: collections created with `<<edit!,edit!>>`,
    concurrent hash-trie, ``<<dunaj.buffer.api.ad#buffer,Buffer>>``

  [discrete]
  === Collection recipes

  - implement `IRed`
  - do not implement `IPersistentCollecion` or `IMutableCollection`
  - no items stored in memory, recompute for each reduce
  - may give different results for same reduce calls, when e.g.
    connected to a resource, represent a random number generator
    or when the computation they perform takes values from
    some reference or mutable collection.
  - can represent input from a resource, performing I/O
    operations when reduced. Such collections must be
    reduced within <<dunaj.state.api.ad#io!,dunaj.state/io!>> block.
  - examples:
  ** results from reducers
     (`<<dunaj.coll.recipe.api.ad#concat,concat>>`,
     `<<dunaj.coll.recipe.api.ad#append,append>>`, ...)
  ** generators (`<<dunaj.coll.recipe.api.ad#range,range>>`,
     `<<dunaj.coll.recipe.api.ad#repeat,repeat>>`,
     `<<dunaj.coll.recipe.api.ad#cycle,cycle>>`, ...)
  ** input from resources (`<<dunaj.resource.api.ad#read!,read!>>`)
  ****

  Host or third party collections can be easily integrated with
  Dunaj collections by extending `IRed` (and optionally other
  Dunaj collection protocols). Standard host collections are already
  supported, and extensions are available for host interfaces too
  (e.g. http://docs.oracle.com/javase/8/docs/api/java/util/List.html[`j.u.List`], http://docs.oracle.com/javase/8/docs/api/java/util/Collection.html[`j.u.Collection`] on JVM)
  
  A host array is not considered a collection.
  Use `<<dunaj.host.array.api.ad#adapt,dunaj.host.array/adapt>>`
  function to transform array into a Dunaj collection variant.
  
  [NOTE]
  --
  Every collection which implements `IRed` is seqable
  (transformable to `ISeq`) in O(1).
  
  Docstrings mention what kind of collection they expect or provide:
  
  * e.g. if docstring states that a function accepts a collection,
    user can pass any object implementing `IRed`
  * pay attention to what kind of collection a function produces
    (e.g. `<<dunaj.coll.recipe.api.ad#map,map>>`,
    `<<dunaj.coll.recipe.api.ad#take,take>>` or
    `<<dunaj.coll.recipe.api.ad#filter,filter>>`
    all return collection recipes!)
  --"
  {:categories ["Primary" "Seqs" "Features" "Persistent"
                "Mutable" "Factory"]
   :authors ["Jozef Wagner"]
   :additional-copyright true}
  (:refer-clojure :exclude
   [seq reduce when-first contains? first seq? dissoc peek vector?
    rest reverse disj nthrest sequential? reduced? disj! set? cat
    conj! pop! reversible? conj transduce map? get empty? second
    associative? pop dissoc! assoc! ffirst counted? assoc-in nnext nth
    sorted? update update-in empty not-empty reduced next list? count
    assoc nthnext coll? get-in satisfies? boolean if-not deftype let
    -> fn when-not when > defn or zero? nil? extend-protocol not
    identical? defprotocol loop cond defmacro odd? if-let class ==
    and])
  (:require
   [clojure.dunaj-deftype :refer [satisfies? extend-protocol]]
   [clojure.core.protocols :refer [coll-reduce]]
   [clojure.bootstrap :refer
<<<<<<< HEAD
    [defn replace-var! defalias def+ fn v1 defmacro strip-sigs-vec not-implemented]]
=======
    [defn replace-var! defalias def+ fn v1 defmacro strip-sigs-vec
     not-implemented]]
>>>>>>> 22bee319
   [dunaj.type :refer [Fn Any Va Maybe AnyFn U Signature]]
   [dunaj.boolean :refer [Boolean+ boolean and or not]]
   [dunaj.host :refer [class class-instance? AnyBatch Class+]]
   [dunaj.host.int :refer [iinc i0 iint]]
   [dunaj.math :refer [Integer+ > == zero? odd?]]
   [dunaj.compare :refer [sentinel nil? identical? defsentinel]]
   [dunaj.state :refer [IReference]]
   [dunaj.flow :refer [if-not cond let when-not when loop if-let]]
   [dunaj.threading :refer [->]]
   [dunaj.poly :refer [Type deftype defprotocol identical-type?]]))


;;;; Implementation details

(defsentinel nothing)


;;;; Public API

(deftype Postponed
  "A type for postponed reduction. A continuation for reductions.
  Holds an intermediate result, accessible by dereferencing the
  postponed object. Reduction can be continued by calling `advance`
  or `unsafe-advance!` functions."
  {:added v1
   :predicate 'postponed?
   :category "Primary"
   :see '[postponed advance unsafe-advance! Reduced]}
  [ret :- Any, advancef :- AnyFn, uadvancef :- AnyFn]
  IReference
  (-deref [this] ret))

(defn postponed :- Postponed
  "Returns a postponed reference to the intermediate result `_ret_`,
  with `_advancef_` as a function that continues the reduction in a
  safe way (can call `advance` on same object multiple times),
  with `_uadvancef_` as a function that continues the reduction in
  an unsafe way (one call to `unsafe-advance!` per object only),
  and which defaults to `(constantly ret)`. The caller can get the
  intermediate result by dereferencing the returned object.
  The reduction can be continued by calling `advance` or
  `unsafe-advance!` function."
  {:added v1
   :category "Primary"
   :see '[Postponed postponed? advance unsafe-advance!
          unsafe-postponed]}
  ([ret :- Any]
   (let [f (fn [] ret)] (->Postponed ret f f)))
  ([ret :- Any, advancef :- AnyFn, uadvancef :- AnyFn]
   (->Postponed ret advancef uadvancef)))

(defn unsafe-postponed :- Postponed
  "Returns a postponed reference to the intermediate result `_ret_`,
  with `_uadvancef_` as a function that continues the reduction in
  an unsafe way (one call to `unsafe-advance!` per object only),
  and which defaults to `(constantly ret)`. The caller can get the
  intermediate result by dereferencing the returned object.
  The reduction is continued by calling `unsafe-advance!` function."
  {:added v1
   :category "Primary"
   :see '[Postponed postponed? postponed unsafe-advance!]}
  [ret :- Any, uadvancef :- AnyFn]
  (->Postponed
   ret #(throw (java.lang.UnsupportedOperationException.)) uadvancef))

(defn advance :- Any
  "Continues with the reduction of a `_postponed_` result and returns
  the reduced result, applying same rules as in the `reduce`
  function. May again return another postponed object. Usually much
  slower than `unsafe-advance!`, but can be called multiple times
  for same postponed object. May not always be supported."
  {:added v1
   :inline (fn [x] `((.-advancef
                     ~(with-meta x {:tag 'dunaj.coll.Postponed}))))
   :category "Primary"
   :see '[postponed unsafe-advance! dunaj.coll.helper/advance-fn]}
  [postponed :- Postponed]
  ((.-advancef postponed)))

(defn unsafe-advance! :- Any
  "Continues with the reduction of a `_postponed_` result and returns
  the reduced result, applying same rules as in the
  `reduce` function. May again return another postponed object.
  It is not safe to call this function more than once
  on a same postponed object. Use `advance` function for that."
  {:added v1
   :inline (fn [x] `((.-uadvancef
                     ~(with-meta x {:tag 'dunaj.coll.Postponed}))))
   :category "Primary"
   :see '[postponed advance dunaj.coll.helper/advance-fn
          unsafe-postponed]}
  [postponed :- Postponed]
  ((.-uadvancef postponed)))

(deftype Reduced
  "A reduced reference type.
  Signals that reduction should finish early."
  {:added v1
   :predicate 'reduced?
   :category "Primary"
   :see '[reduced]}
  clojure.lang.Reduced
  ;; JVM: following protocols are already implemented
  IReference)

(defalias reduced
  "Returns a reduced object which holds a reference to the `_x_`. Is
  used for early termination of a reduction."
  {:added v1
   :tsig (Fn [Reduced Any])
   :category "Primary"
   :see '[Reduced reduced? dunaj.coll.helper/provide-reduced
         dunaj.coll.helper/strip-reduced]})

(defmacro ^:private advance-fn
  [fname-or-args & cond-body]
  (let [fname? (not (clojure.core/vector? fname-or-args))
        fname (if fname? fname-or-args (gensym "fname"))
        args (if fname? (clojure.core/first cond-body) fname-or-args)
        cond-body (if fname? (clojure.core/rest cond-body) cond-body)
        cond-body (if (odd? (clojure.core/count cond-body))
                    (cons :else cond-body)
                    cond-body)
        ret (clojure.core/first args)
        rargs (strip-sigs-vec (clojure.core/rest args))]
    `(clojure.bootstrap/fn ~fname ~args
       (dunaj.flow/cond
        (reduced? ~ret) ~ret
        (postponed? ~ret)
        (postponed (dunaj.state/deref ~ret)
                   #(~fname (advance ~ret) ~@rargs)
                   #(~fname (unsafe-advance! ~ret) ~@rargs))
        ~@cond-body))))

;;; Reducible collections

(defprotocol IRed
  "A value protocol for reducible collections."
  {:added v1
   :predicate 'red?
   :category "Primary"
   :see '[IBatchedRed IUnpackedRed reduce]}
  (-reduce :- Any
    "Returns the reduction of `_this_` with a reducing function
    `_reducef_` and with a starting value `_init_`, or returns
    a postponed object, if the reduction was postponed either
    by the reducef or by the collection itself. May return reduced
    object. Implementations must correctly handle reduced and
    postponed references and care must be taken to correctly handle
    postponed results returned from the underlying collection,
    if the implementation has one."
    [this reducef :- AnyFn, init :- Any]))

(defprotocol IBatchedRed
  "A value protocol for batchable collections, which reduce in batches
  to optimize data processing. Note that reducing function
  `_reducef_` must accept batch instead of just one value.
  Batchable collections must also implement `IHomogeneous`."
  {:added v1
   :category "Primary"
   :see '[IRed IUnpackedRed dunaj.coll.util/reduce-batched
          dunaj.coll.util/batched dunaj.coll.helper/reduce-batched*
          ensure-batchable]}
  (-reduce-batched :- Any
    "Returns the reduction of sequence of batches with reducing
    function `_reducef_` and with a starting value `_init_`.
    Batch size may be hinted with `_size-hint_`.
    Batch must be of type `_item-type_`. If `_item-type_` is `nil`,
    collection uses its default type.
    May return postponed or reduced object.
    Implementations must correctly handle reduced and postponed
    references and care must be taken to correctly handle
    postponed results returned from underlying collection,
    if the implementation has one."
    [this item-type :- (U nil Class Type),
     size-hint :- (Maybe Integer+), reducef :- (Fn [Any Any AnyBatch]),
     init :- Any]))

(defn ensure-batchable :- IBatchedRed
  "Returns `_coll_`, throwing if it is not batchable."
  {:added v1
   :category "Primary"
   :see '[ensure-unpackable]}
  [coll :- Any]
  (when-not (satisfies? IBatchedRed coll)
    (throw (java.lang.IllegalArgumentException.)))
  coll)

(defprotocol IUnpackedRed
  "A value protocol for multireducible collections.
  Multireducible collections can reduce a multiarg function
  (more than 2 args), instead of sending multiple values as a
  vector. Is supported for multireducibles, indexed reducibles
  and maps."
  {:added v1
   :category "Primary"
   :see '[IRed dunaj.coll.util/reduce-unpacked
          dunaj.coll.util/unpacked dunaj.coll.helper/reduce-unpacked*
          ensure-unpackable]}
  (-reduce-unpacked :- Any
    "Returns the reduction of `_this_` where multiple values are
    sent directly into reducing function `_reducef_` instead of
    creating a temporary vector to send multiple values.
    May return postponed or reduced object.
    Implementations must correctly handle reduced and postponed
    references and care must be taken to correctly handle
    postponed results returned from underlying collection,
    if the implementation has one."
    [this reducef :- AnyFn, init :- Any]))

(defn ensure-unpackable :- IUnpackedRed
  "Returns `_coll_`, throwing if it is not unpackable."
  {:added v1
   :category "Primary"
   :see '[ensure-batchable]}
  [coll :- Any]
  (when-not (satisfies? IUnpackedRed coll)
    (throw (java.lang.IllegalArgumentException.)))
  coll)

(defn ^:private strip-reduced :- Any
  [x :- Any]
  (if (reduced? x) @x x))

(defn ^:private reduce* :- Any
  [coll :- [], reducef :- AnyFn, init :- Any]
  (if (nil? coll) init (-reduce coll reducef init)))

(defn ^:private reduce-unpacked* :- Any
  [coll :- [], reducef :- AnyFn, init :- Any]
  (if (nil? coll) init (-reduce-unpacked coll reducef init)))

(defn ^:private reduce-batched* :- Any
  ([coll :- [], reducef :- AnyFn, init :- Any]
   (if (nil? coll) init (-reduce-batched coll nil nil reducef init)))
  ([item-type :- (U nil Class Type), size-hint :- (Maybe Integer+),
    coll :- [], reducef :- AnyFn, init :- Any]
   (if (nil? coll)
       init
       (-reduce-batched coll item-type size-hint reducef init))))

(defn reduce :- Any
  "Returns the reduction of `_coll_` with a reducing function
  `_reducef_` and with a starting value `_init_`, or returns an
  `Postponed` reference holding the intermediate result,
  if the reduction was postponed either from the `_reducef_`
  or by the collection itself. The reduction can then be continued
  by calling `advance` function on the postponed reference.

  Reduction process may be controlled in `_reducef_` by returning
  `reduced` or `postponed` references.
  If `_init_` is not supplied, `(reducef)` is used instead.
  In either case, the initial value may not be a postponed or
  reduced object.

  Reducing function `_reducef_` should behave differently based
  on number of arguments:

  * `(reducef)` - returns identity value. Used only if initial value
                  `_init_` is not provided by the caller.
  * `(reducef ret val)` - applies `val` on the `ret` result of
                          a previous reduction step.
  * `(reducef ret val & more)` - used in multireducibles, applies
    `val` and all other arguments into `ret`. Number of required
    arguments is specified by the multireducible collection
    `_coll_`."
  {:added v1
   :category "Primary"
   :see '[reduce-augmented dunaj.coll.helper/reduce*
          dunaj.concurrent.forkjoin/fold
          dunaj.coll.util/reduce-unpacked
          dunaj.coll.util/reduce-batched]}
  ([reducef :- AnyFn, coll :- []]
   (reduce reducef (reducef) coll))
  ([reducef :- AnyFn, init :- Any, coll :- []]
   (strip-reduced (reduce* coll reducef init))))

(defn reduce-orig :- Any
  ([f :- AnyFn, coll :- Any]
   ;; class instance as we want to preseve c.c/reduce semantics
   ;; with c.l collection classes
   (if-not (class-instance? dunaj.coll.IRed coll)
     ;; TODO: check for IReduce?
     (coll-reduce coll f)
     (let [so (sentinel)
           delayed-fn #(if (identical? so %1) %2 (f %1 %2))
           res (strip-reduced (-reduce coll delayed-fn so))]
       ;; must avoid iterating twice over the coll
       (strip-reduced (if (identical? so res) (f) res)))))
  ([f :- AnyFn, init :- Any, coll :- Any]
   (if (class-instance? dunaj.coll.IRed coll)
     (strip-reduced (-reduce coll f init))
     ;; TODO: check for IReduceInit?
     (coll-reduce coll f init))))

;; Replace original reduce so that the old code will work
;; with new collections
(replace-var! clojure.core/reduce reduce-orig)

(defn provide-collection :- IRed
  "Returns `_x_` if it is a collection,
  otherwise returns a list containing `_x_`."
  {:added v1
   :category "Primary"
   :see '[red? provide-sequential]}
  [x :- Any]
  (cond (red? x) x
        (nil? x) clojure.lang.PersistentList/EMPTY
        :else (clojure.lang.PersistentList. x)))

;;; Transducers

(def+ Transducer :- Signature
  "A type signature for transducers."
  {:added v1
   :category "Primary"}
  Any)

(defprotocol IReducing
  "A value protocol for augmented reducing functions."
  {:added v1
   :see '[reduce-augmented reducing-function reducing]
   :forbid-extensions true
   :category "Primary"}
  (-init :- Any
    "Returns default initial unwrapped value.
    May NOT return reduced or postponed object."
    [this])
  (-finish :- Any
    "Returns final unwrapped result, and performs flushing or cleaning
    of internal state. May return reduced or postponed object.
    Input is not postponed but may be reduced, which signals that
    finalization of early terminated reduction should be performed.
    Implementation should return reduced object at least when
    `_wrap_` is reduced."
    [this wrap :- Any])
  (-wrap :- Any
    "Returns wrapped result `_ret_`. Initializes reducing state.
    May NOT return reduced or postponed object.
    Inputs are not reduced nor postponed."
    [this ret :- Any])
  (-unwrap :- Any
    "Returns unwrapped result `_ret_`.
    May NOT return reduced or postponed object.
    Inputs are not reduced nor postponed."
    [this wrap :- Any])
  (-step :- Any
    "Returns new wrapped result based on applying given input values
    to the `_wrap_`. May return reduced or postponed object.
    Inputs are not reduced nor postponed."
    [this wrap :- Any, val :- Any]
    [this wrap :- Any, val :- Any, val2 :- Any]
    [this wrap :- Any, val :- Any, val2 :- Any, val3 :- Any]
    [this wrap :- Any, val :- Any, val2 :- Any, val3 :- Any,
     val4 :- Any]
    [this wrap :- Any, val :- Any, val2 :- Any, val3 :- Any,
     val4 :- Any, more :- [Any]])
  (-combine :- Any
    "Returns wrapped result combined from `_wrap_` and `_other_`.
    May NOT return reduced or postponed object.
    Inputs will not be finished and are not reduced nor postponed.
    May NOT return reduced or postponed object."
    [this wrap :- Any, other :- Any]))

(deftype BareReducing
  "An augmented reducing type that uses `_reducef_` for reducing
  steps and for an initial value, without fold support."
  [reducef :- AnyFn]
  IReducing
  (-init [this] (reducef))
  (-finish [this wrap] wrap)
  (-wrap [this ret] ret)
  (-unwrap [this wrap] wrap)
  (-step [this wrap val] (reducef wrap val))
  (-step [this wrap val val2] (reducef wrap val val2))
  (-step [this wrap val val2 val3] (reducef wrap val val2 val3))
  (-step [this wrap val val2 val3 val4]
    (reducef wrap val val2 val3 val4))
  (-step [this wrap val val2 val3 val4 more]
    (apply reducef wrap val val2 val3 val4 more)))

(deftype Reducing
  "An augmented reducing type which uses `_reducef_` for reducing
  steps and `_init_` for an initial value, without fold support."
  [reducef :- AnyFn, init :- Any]
  IReducing
  (-init [this] init)
  (-finish [this wrap] wrap)
  (-wrap [this ret] ret)
  (-unwrap [this wrap] wrap)
  (-step [this wrap val] (reducef wrap val))
  (-step [this wrap val val2] (reducef wrap val val2))
  (-step [this wrap val val2 val3] (reducef wrap val val2 val3))
  (-step [this wrap val val2 val3 val4]
    (reducef wrap val val2 val3 val4))
  (-step [this wrap val val2 val3 val4 more]
    (apply reducef wrap val val2 val3 val4 more)))

(defn reducing :- IReducing
  "Returns an augmented reducing function which uses `_reducef_` for
  reducing steps and `_init_` for an initial value, without fold
  support. Uses `(reducef)` as an initial value if `_init_` is not
  supplied."
  {:added v1
   :see '[dunaj.coll.helper/reducing-function
          dunaj.concurrent.forkjoin/folding
          dunaj.coll.helper/defreducing
          dunaj.coll.helper/defxform]
   :category "Primary"}
  ([reducef :- AnyFn]
   (->BareReducing reducef))
  ([reducef :- AnyFn, init :- Any]
   (->Reducing reducef init)))

(defn ^:private reducing-function :- AnyFn
  "Returns a reducing function created from augmented reducing
  function `_r_`."
  [r :- IReducing]
  (fn
    ([] (._init r))
    ([wrap] (._finish r wrap))
    ([wrap val] (._step r wrap val))
    ([wrap val val2] (._step r wrap val val2))
    ([wrap val val2 val3] (._step r wrap val val2 val3))
    ([wrap val val2 val3 val4] (._step r wrap val val2 val3 val4))
    ([wrap val val2 val3 val4 & more]
     (._step r wrap val val2 val3 val4 more))))

(defn ^:private finish-advance :- Any
  [ret :- Any, r :- IReducing]
  (if (postponed? ret)
    (postponed (._unwrap r @ret)
               #(finish-advance (advance ret) r)
               #(finish-advance (unsafe-advance! ret) r))
    (._finish r ret)))

(defn ^:private reduced-advance :- Any
  ([ret :- Any]
   (cond (reduced? ret) ret
         (postponed? ret)
         (postponed @ret
                    #(reduced-advance (advance ret))
                    #(reduced-advance (unsafe-advance! ret)))
         :else (reduced ret)))
  ([ret :- Any, was-reduced? :- Boolean]
   (cond (reduced? ret) ret
         (postponed? ret)
         (postponed
          @ret
          #(reduced-advance (advance ret) was-reduced?)
          #(reduced-advance (unsafe-advance! ret) was-reduced?))
         was-reduced? (reduced ret)
         :else ret)))

(defn ^:private unwrap-advance :- Any
  [wrap :- Any, r :- IReducing]
  (cond (reduced? wrap) (reduced (._unwrap r @wrap))
        (postponed? wrap)
        (postponed (._unwrap r @wrap)
                   #(unwrap-advance (advance wrap) r)
                   #(unwrap-advance (unsafe-advance! wrap) r))
        :else (._unwrap r wrap)))

(defn ^:private reduce-augmented*
  "Returns a result of the reduction of `_coll_` with `_reduce-fn_`
  function taking `coll reducef init` in that order, and with the
  augmented reducing function `_r_` and with initial value `_init_`,
  which defaults to `(-init r)`. May return reduced object."
  ([coll :- IRed, reduce-fn :- AnyFn, r :- IReducing]
   (reduce-augmented* coll reduce-fn r (._init r)))
  ([coll :- IRed, reduce-fn :- AnyFn, r :- IReducing, init :- Any]
   (-> (reduce-fn coll (reducing-function r) (._wrap r init))
       (finish-advance r))))

(defn reduce-augmented :- Any
  "Returns a result of the reduction of `_coll_` with the augmented
  reducing function `_r_` and with initial value `_init_`, which
  defaults to `(-init r)`. May return postponed object."
  {:added v1
   :see '[reduce-one-augmented reduce transduce
          dunaj.coll.helper/reduce-augmented*]
   :category "Primary"}
  ([r :- IReducing, coll :- IRed]
   (strip-reduced (reduce-augmented* coll reduce* r (._init r))))
  ([r :- IReducing, init :- Any, coll :- IRed]
   (strip-reduced (reduce-augmented* coll reduce* r init))))

(defn reduce-one-augmented :- Any
  "Returns a result of the reduction of one `_item_` with
  the augmented reducing function `_r_` and with initial value
  `_init_`, which defaults to `(-init r)`.
  May return postponed object."
  {:added v1
   :see '[reduce-augmented reduce transduce
          dunaj.coll.helper/reduce-augmented*]
   :category "Primary"}
  ([r :- IReducing, item :- Any]
   (reduce-one-augmented r (._init r) item))
  ([r :- IReducing, init :- Any, item :- Any]
   (-> (._step r (._wrap r init) item)
       (finish-advance r)
       strip-reduced)))

(defn ^:private transduce* :- Any
  "Returns a result of the reduction of `_coll_` with `_reduce-fn_`
  function and with the classic reducing function `_reducef_`,
  initial value `_init_` (which defaults to `(_reducef_)` if not
  provided), and transducer `_xform_`.
  May return a reduced or postponed result."
  ([coll :- IRed, reduce-fn, :- AnyFn,
    xform :- AnyFn, reducef :- AnyFn]
   (reduce-augmented* coll reduce-fn (xform (reducing reducef))))
  ([coll :- IRed, reduce-fn :- AnyFn,
    xform :- AnyFn, reducef :- AnyFn, init :- Any]
   (reduce-augmented* coll reduce-fn
                      (xform (reducing reducef init)))))

(defn transduce :- Any
  "Returns a result of the reduction of `_coll_` with the classic
  reducing function `_reducef_`, initial value `_init_`
  (which defaults to `(_reducef_)` if not provided),
  and transducer `_xform_`. May return a postponed result."
  {:added v1
   :see '[reduce-augmented transduce-one dunaj.coll.helper/transduce*
          dunaj.coll.helper/defxform]
   :category "Primary"}
  ([xform :- AnyFn, reducef :- AnyFn, coll :- IRed]
   (reduce-augmented (xform (reducing reducef)) coll))
  ([xform :- AnyFn, reducef :- AnyFn, init :- Any, coll :- IRed]
   (reduce-augmented (xform (reducing reducef init)) coll)))

(defn transduce-one :- Any
  "Returns a result of the reduction of one `_item_` with the classic
  reducing function `_reducef_`, initial value `_init_`
  (which defaults to `(_reducef_)` if not provided,
  and transducer `_xform_`. May return a postponed result."
  {:added v1
   :see '[reduce-augmented transduce dunaj.coll.helper/transduce*
          dunaj.coll.helper/defxform]
   :category "Primary"}
  ([xform :- AnyFn, reducef :- AnyFn, item :- Any]
   (reduce-one-augmented (xform (reducing reducef)) item))
  ([xform :- AnyFn, reducef :- AnyFn, init :- Any, item :- Any]
   (reduce-one-augmented (xform (reducing reducef init)) item)))

;;; Seq

(defprotocol ISeq
  "An abstract type value protocol for sequences.
  For backwards compatibility with Clojure, implementations should
  also implement `c.l.ISeq/first` and `c.l.ISeq/next` methods.

  Note for implementers: If seq can be empty, it is important
  to check that calling `seq` on an empty seq object returns `nil`."
  {:added v1
   :see '[rest]
   :predicate 'seq?
   :on-interface clojure.lang.ISeq
   :forbid-extensions true
   :category "Seqs"}
  (-rest :- ISeq
    "Returns a possibly empty sequence without first item."
    {:on 'more}
    [this]))

(defprotocol ISeqable
  "A value protocol for collections that can be transformed to seqs
  which are faster than ones created with a default IRed -> ISeq
  transformation."
  {:added v1
   :see '[seq]
   :on-interface clojure.lang.Seqable
   :forbid-extensions true
   :category "Seqs"}
  (-seq :- (Maybe ISeq)
    "Returns a seq representing `_this_` collection or `nil`,
    if `_this_` is empty."
    {:on 'seq}
    [this]))

;; Seq is patched in Clojure sources to support transformations of
;; IRed objects
(defalias seq
  "Returns a seq on the collection `_coll_`. If the collection
  is empty, returns `nil`. `(seq nil)` returns `nil`.
  seq works on any collection."
  {:added v1
   :tsig (Fn [nil nil] [(Maybe ISeq) IRed])
   :see '[rest reduce next dunaj.coll.util/sequence]
   :category "Seqs"})

(defn ^:private ^clojure.lang.ISeq red->seq*
  "Returns a lazy seq from a given one-step intermediate."
  [ret]
  (if (class-instance? dunaj.coll.Postponed ret)
    (clojure.lang.Cons.
     (.-ret ^dunaj.coll.Postponed ret)
     (lazy-seq (red->seq* ((.-uadvancef ^dunaj.coll.Postponed ret)))))
    clojure.lang.PersistentList/EMPTY))

(defn first :- Any
  "Returns the first item in the collection `_coll_`, or `_not-found_`
  (defaults to `nil`) if `_coll_` is `nil` or empty."
  {:added v1
   :see '[second ffirst rest next]
   :category "Primary"}
  ([coll :- []]
   (reduce #(reduced %2) nil coll))
  ([coll :- [], not-found :- Any]
   (reduce #(reduced %2) not-found coll)))

(defn ffirst :- Any
  "Returns the first item of the first item in the collection
  `_coll_`, or `_not-found_` (defaults to `nil`) if `_coll_` is `nil`
  or empty."
  {:added v1
   :see '[first second seq rest]
   :category "Primary"}
  ([coll :- []]
   (first (first coll)))
  ([coll :- [], not-found :- Any]
   (first (first coll) not-found)))

(defn second :- Any
  "Returns the second item of the collection `_coll_`, or `nil` if
  `_coll_` is `nil` or has less than two items."
  {:added v1
   :see '[first rest next seq]
   :category "Primary"}
  [coll :- []]
  (let [rf #(when-not (identical? nothing %) (reduced %2))
        ret (reduce rf nothing coll)]
    (when-not (identical? nothing ret) ret)))

(defalias rest
  "Returns a possibly empty seq of the items after the first.
  Calls `seq` on `_coll_`."
  {:added v1
   :see '[next nthrest first]
   :tsig (Fn [ISeq []])
   :category "Seqs"})

(defn next :- (Maybe ISeq)
  "Returns a seq of the items after the first. Calls `seq` on
  `_coll_`. If there are no more items, returns `nil`."
  {:added v1
   :see '[rest nthnext first]
   :category "Seqs"}
  [coll :- []]
  (seq (rest coll)))

(defn nnext :- (Maybe ISeq)
  "Returns a seq of the items after the second. Calls seq on `_coll_`.
  If there are no more items, returns `nil`."
  {:added v1
   :see '[rest next nthnext]
   :category "Seqs"}
  [coll :- []]
  (next (rest coll)))

(defalias nthnext
  "Returns the `_n_`-th next of coll, or returns `(seq _coll_)`
  when `_n_` is 0."
  {:added v1
   :see '[nthrest next nnext first seq]
   :tsig (Fn [(Maybe ISeq) [] Integer+])
   :category "Seqs"})

(defalias nthrest
  "Returns the `_n_`-th rest of coll, or returns `_coll_` when
  `_n_` is 0."
  {:added v1
   :see '[nthnext rest first seq]
   :tsig (Fn [ISeq [] Integer+])
   :category "Seqs"})

(defmacro when-first
  "`bindings => x xs`

  Roughly the same as `(when (seq xs) (let [x (first xs)] body))`
  but `xs` is evaluated only once."
  {:added v1
   :see '[first]
   :category "Primary"}
  [bindings & body]
  (let [[x xs] bindings]
    `(let [nothing# (dunaj.compare/sentinel)
           xs# (dunaj.coll/first ~xs nothing#)]
       (clojure.core/when-not (dunaj.compare/identical? nothing# xs#)
         (let [~x xs#] ~@body)))))

;; extend IRed on ISeq for a fallback reduce
(extend-protocol IRed
  clojure.lang.IRecord
  (-reduce [this reducef init]
    (-reduce (seq this) reducef init))
  clojure.lang.ISeq
  (-reduce [this reducef init]
    ;;(clojure.core/println "fallback reduce" (class this))
    (if-not (seq this)
      init
      (let [af (advance-fn [ret :- Any, s :- ISeq]
                 (let [x (.next s)]
                   (if (identical-type? x s)
                     (recur (reducef ret (.first x)) x)
                     (reduce* x reducef ret))))]
        (af (reducef init (.first this)) this)))))

;;; Counted collections

(defprotocol ICounted
  "A value protocol for counted collections."
  {:added v1
   :predicate 'counted?
   :see '[count full-aware? empty-aware?]
   :on-interface clojure.lang.Counted
   :forbid-extensions true
   :category "Features"}
  (-count :- Integer+
    "Returns the size of `_this_`, in constant time."
    {:on 'count}
    [this]))

(defn count :- Integer+
  "Returns the size of a collection `_coll_`."
  {:added v1
   :see '[empty? full? counted? several? single?]
   :category "Features"}
  [coll :- []]
  (cond (class-instance? clojure.lang.Counted coll)
        (.count ^clojure.lang.Counted coll)
        (class-instance? java.lang.CharSequence coll)
        (.length ^java.lang.CharSequence coll)
        ;;(satisfies? ICounted coll) (-count coll)
        ;; reduce is faster than c.c.count on seqs
        :else (reduce (fn [ret _] (iinc ret)) (i0) coll)))

;; c.c.count is patched to support ICounted extensions in c.l.RT
;; Support ICounted in old code, slower but supports protocol
;; extensions
;;(replace-var! clojure.core/counted?)

(defn several? :- Boolean
  "Returns `true` if `_coll_` contains more than one item, returns
  `false` otherwise."
  {:added v1
   :see '[count single? empty?]
   :category "Features"}
  [coll :- []]
  (> (count coll) 1))

(defn single? :- Boolean
  "Returns `true` if `_coll_` contains exactly one item,
  returns `false` otherwise."
  {:added v1
   :see '[count several? double? empty?]
   :category "Features"}
  [coll :- []]
  (== (count coll) 1))

(defn double? :- Boolean
  "Returns `true` if `_coll_` contains exactly two items,
  returns `false` otherwise."
  {:added v1
   :see '[count several? single? triple? empty?]
   :category "Features"}
  [coll :- []]
  (== (count coll) 2))

(defn triple? :- Boolean
  "Returns `true` if `_coll_` contains exactly three items,
  returns `false` otherwise."
  {:added v1
   :see '[count several? single? double? quad? empty?]
   :category "Features"}
  [coll :- []]
  (== (count coll) 3))

(defn quad? :- Boolean
  "Returns `true` if `_coll_` contains exactly four items,
  returns `false` otherwise."
  {:added v1
   :see '[count several? single? triple? quint? empty?]
   :category "Features"}
  [coll :- []]
  (== (count coll) 4))

(defn quint? :- Boolean
  "Returns `true` if `_coll_` contains exactly five items,
  returns `false` otherwise."
  {:added v1
   :see '[count several? single? quad? empty?]
   :category "Features"}
  [coll :- IRed]
  (== (count coll) 5))

;;; Full collections

(defprotocol IFullAware
  "A value protocol for collections which can be full."
  {:added v1
   :see '[capped?]
   :category "Features"
   :predicate 'full-aware?}
  (-full? :- Boolean
    "Returns `true` if `_this_` is full."
    [this]))

(defn full? :- Boolean
  "Returns `true` if `_coll_` satisfies `IFullAware` protocol and is
  full, otherwise returns `false`. Full collections (usually)
  don't accept new items and they throw on `conj`."
  {:added v1
   :see '[brimming? count full-aware? capacity]
   :category "Features"}
  [coll :- Any]
  (and (full-aware? coll) (-full? coll)))

(defprotocol ICapped
  "A value protocol for collections that have a capacity."
  {:added v1
   :see '[capacity brimming?]
   :category "Features"
   :predicate 'capped?}
  (-capacity :- Integer+
    "Returns capacity of a given `_this_`."
    [this]))

(defn capacity :- Integer+
  "Returns capacity of a given capped `_coll_`."
  {:added v1
   :see '[brimming? count capped? full?]
   :category "Features"}
  [coll :- ICapped]
  (-capacity coll))

(defn brimming? :- Boolean
  "Returns `true` if `_coll_` is capped and the number of items in it
  equals to its capacity, otherwise returns `false`. Note that this
  is not equal to calling `full?`, as `full?` additionally
  indicates that collection does not accepts any more items.
  Conjoining a brimming collection is dependent on the collection
  type. Examples include throwing (fixed buffer), ignoring the new
  item (dropping buffer), dropping oldest item (sliding buffer) or
  increase its capacity (transient string)."
  {:added v1
   :see '[full? capacity count]
   :category "Features"}
  [coll :- []]
  (and (capped? coll) (== (capacity coll) (count coll))))

;;; Empty collections

(defprotocol IEmptyAware
  "A value protocol for collections that can be empty."
  {:added v1
   :see '[empty?]}
  (-empty? :- Boolean
    "Returns `true` if `_this_` is `nil` or has no items."
    [this]))

(defn empty? :- Boolean
  "Returns `true` if `_coll_` is `nil` or has no items, returns
  `false` otherwise."
  {:added v1
   :see '[full? brimming? not-empty? empty not-empty]
   :category "Features"}
  [coll :- []]
  (or (nil? coll) (-empty? coll)))

(extend-protocol IEmptyAware
  java.lang.Object
  (-empty? [this]
    (if (class-instance? clojure.lang.Counted this)
      (zero? (count this))
      (not (seq this)))))

;; Support IEmptyAware in old code
(replace-var! clojure.core/empty?)

(defn not-empty? :- Boolean
  "Returns `true` if `_coll_` is not empty, returns `false`
  otherwise."
  {:added v1
   :see '[full? brimming? empty? empty not-empty]
   :category "Features"}
  [coll :- []]
  (not (empty? coll)))

(defprotocol IEmptyable
  "A value protocol for collections that can return their empty
  version."
  {:added v1
   :see '[empty]
   :category "Features"
   :predicate 'emptyable?
   :on-interface clojure.lang.IPersistentCollection
   :distinct true}
  (-empty :- IRed
    "Returns the empty collection of same category as `_this_`.
    Metadata must be preserved."
    {:on 'empty}
    [this]))

(defn empty :- []
  "Returns an empty collection of the same category as `_coll_`,
  or `nil` if `_coll_` is not emptyable. Metadata is preserved."
  {:added v1
   :see '[full? brimming? not-empty? empty? not-empty emptyable?]
   :category "Features"}
  [coll :- []]
  (when-not (nil? coll) (-empty coll)))

(extend-protocol IEmptyable
  java.lang.Object
  (-empty [this] nil))

(defn not-empty :- []
  "If `_coll_` is empty, returns `nil`, else `_coll_`."
  {:added v1
   :see '[full? brimming? not-empty? empty? empty emptyable?]
   :category "Features"}
  [coll :- []]
  (when-not (empty? coll) coll))

;;; Peekable collections

;; NB: Separation from PersistentStack is mainly because
;;     MutableStack implementations should also support -peek
(defprotocol IPeekable
  "A value protocol for peekable collections."
  {:added v1
   :see '[peek]
   :category "Features"
   :predicate 'peekable?
   :on-interface clojure.lang.IPersistentStack
   :distinct true}
  (-peek :- Any
    "Returns item from a collection at a position specified
    by the implementation. It may be the first item (Lists, Queues),
    or it may be the last item (Vector). Peeking an empty collection
    should return `nil`."
    {:on 'peek}
    [this]))

(defn peek :- Any
  "Returns item from a collection `_coll_` at a position specified
  by the implementation. It may be the first item (Lists, Queues),
  or it may be the last item (Vector). Returns `nil` if `_coll_` is
  `nil` or empty."
  {:added v1
   :see '[first dunaj.coll.util/last pop]
   :category "Features"}
  [coll :- (Maybe IPeekable)]
  (when coll (-peek coll)))

;; Support IPeekable in old code
(replace-var! clojure.core/peek)

;;; Collections with lookup

(defprotocol ILookup
  "A value protocol for collections with lookup. Lookup collections
  implement fast access to their items based on a key.
  For backwards compatibility with Clojure, implementations should
  also implement both `c.l.ILookup/valAt` methods."
  {:added v1
   :see '[contains? get]
   :category "Features"
   :predicate 'lookup?}
  (-contains? :- Boolean
    "Returns `true` if `_this_` collection contains an entry with a
    given `_key_`."
    [this key :- Any])
  (-get :- Any
    "Returns value for a given `_key_`, or returns `_not-found_`
    if item is not found. Returns collection that implements
    `ICounted`, if there are multiple values for a given key
    (e.g. in multimaps or bags)."
    [this key :- Any, not-found :- Any]))

(defn contains? :- Boolean
  "Returns `true` if `_coll_` contains entry with a given `_key_`.
  Returns `false` if `_coll_` is `nil`."
  {:added v1
   :see '[get lookup? nth]
   :category "Features"}
  [coll :- (Maybe ILookup), key :- Any]
  (if (nil? coll) false (boolean (-contains? coll key))))

(defn get :- Any
  "Returns item for a given `_key_`, or returns `_not-found_` if item
  is not found. Returns `_not-found_` also if `_coll_` does not
  support `ILookup`. If `_not-found_` is not supplied and item is not
  found, returns `nil`. Returns collection implementing `ICounted`,
  if there are multiple values for a given key
  (e.g. in multimap or bag)."
  {:added v1
   :see '[contains? lookup? nth get-in]
   :category "Features"}
  ([coll :- Any, key :- Any]
   (get coll key nil))
  ([coll :- Any, key :- Any, not-found :- Any]
   (if (nil? coll) not-found (-get coll key not-found))))

(extend-protocol ILookup
  java.lang.Object
  (-get [this key not-found] not-found)
  clojure.lang.IRecord
  (-contains? [this key] (clojure.core/contains? this key))
  (-get [this key not-found] (clojure.core/get this key not-found)))

;; c.c.contains? is patched to support ILookup in c.l.RT
;; c.c.get is patched to support ILookup in c.l.RT

(defn get-in
  "Returns the value in a nested associative structure,
  where `_ks_` is a sequence of keys. Returns `nil` if the key
  is not present, or the `_not-found_` value if supplied."
  {:added v1
   :see '[get nth contains? lookup?]
   :category "Features"
   :tsig (Fn [Any Any [Any]]
             [Any Any [Any] Any])}
  ([m ks]
   (reduce get m ks))
  ([m ks not-found]
   (loop [sentinel (java.lang.Object.)
          m m
          ks (seq ks)]
     (if ks
       (let [m (get m (first ks) sentinel)]
         (if (identical? sentinel m)
           not-found
           (recur sentinel m (next ks))))
       m))))

;;; Indexed collections

(defprotocol IIndexed
  "A value protocol for indexed collections. Indexed collections
  implement fast access to the nth item with integer index.
  For backwards compatibility with Clojure, implementations should
  also implement 2 args `c.l.Indexed/nth` method."
  {:added v1
   :see '[nth]
   :category "Features"
   :predicate 'indexed?
   :on-interface clojure.lang.Indexed}
  (-nth :- Any
    "Returns item at `_index_` position, or returns `_not-found_`
    if position is out of bounds."
    {:on 'nth}
    [this index :- Integer+, not-found :- Any]))

(defn nth :- Any
  "Returns item at `_index_` position, or returns `_not-found_`
  if position is out of bounds. Throws an exception if `_not-found_`
  is not supplied, `_coll_` is not `nil` and item is not found.
  Returns `nil` (or `_not-found_`) if `_coll_` is `nil`."
  {:added v1
   :see '[get get-in contains? indexed?]
   :category "Features"}
  ([coll :- [], index :- Integer+]
   (when-not (nil? coll)
     (let [nothing (sentinel)
           r (nth coll index nothing)]
       (if (identical? r nothing)
         (throw (java.lang.IndexOutOfBoundsException.))
         r))))
  ([coll :- [], index :- Integer+, not-found :- Any]
   (if (nil? coll) not-found (-nth coll index not-found))))

;; c.c.nth is patched to support ILookup in c.l.RT

;;; Invertible collections

(defprotocol IInvertible
  "A value protocol for invertible collections. Example of
  invertible collection is set or bimap."
  {:added v1
   :see '[invert]
   :category "Features"
   :predicate 'invertible?}
  (-invert :- IInvertible
    "Returns inverted collection from `_this_`."
    [this]))

(defn invert :- IInvertible
  "Returns inverted collection from `_coll_` in better than linear
  time. Example of such collection is set or bimap."
  {:added v1
   :see '[reverse flip dunaj.coll.util/map-invert]
   :category "Features"}
  [coll :- IInvertible]
  (-invert coll))

;; Notes on reversing a collection
;; flip    - returns collection of same type with reverse order of
;;           items, better than linear time. Rarely supported.
;; reverse - returns seqable and reducible collection with reverse
;;           order of items, constant time. (old c.c/rseq)
;; revlist - returns persistent list containing items from
;;           coll in a reverse order of items. (old c.c/reverse)
;; revlist is the most expensive, use it as the last resort

;;; Flipable collections

(defprotocol IFlippable
  "A value protocol for flipable collections."
  {:added v1
   :see '[flip]
   :category "Features"
   :predicate 'flippable?}
  (-flip :- IFlippable
    "Returns flipped collection from `_this_`, of same type."
    [this]))

(defn flip :- IFlippable
  "Returns flipped collection from `_coll_` in better than linear
  time. Returned collection is of the same type as `_coll_`.
  Throws if collection is not reversible. Should be used
  when collection type has to be preserved, which is not very often.
  Supported mainly in sorted collections.
  Use `reverse` if you are OK with collection of a different type.
  Use `revlist` if any of above fails."
  {:added v1
   :see '[reverse dunaj.coll.util/revlist invert flippable?]
   :category "Features"}
  [coll :- IFlippable]
  (-flip coll))

;;; Reversible collections

(defprotocol IReversible
  "Value protocol for reversible collections.
  For backwards compatibility with Clojure, implementations should
  also implement `c.l.Reversible/rseq` method, which returns
  reversed Seq."
  {:added v1
   :see '[reverse]
   :category "Features"
   :predicate 'reversible?}
  (-reverse :- IRed
    "Returns reversed collection from `_this_` in constant time.
    Does not preserve type, is at least a collection."
    [this]))

(defn reverse :- IRed
  "Returns a collection with reverse order of items,
  in constant time. Throws if `_coll_` is not reversible.
  Use `flip` if you need to preserve type. Use `revlist`
  for collections which are not reversible nor flippable."
  {:added v1
   :see '[flip dunaj.coll.util/revlist invert reversible?]
   :category "Features"}
  [coll :- IReversible]
  (-reverse coll))

;;; Sorted collections

(defprotocol ISorted
  "Value protocol for sorted collections.
  Implementation should place comparator in the configuration.
  For backwards compatibility with Cojure, implementations should
  also implement `c.l.Sorted` interface and its methods."
  {:added v1
   :see '[ascending?]
   :category "Features"
   :predicate 'sorted?}
  (-key :- Any
    "Returns a key (from `_item_`) that is used to sort `_this_`."
    [this item :- Any])
  (-ascending? :- Boolean
    "Returns `true` if `_this_` is sorted in ascending order with
    regards to the comparator used for sorting, otherwise returns
    `false`. Users should use `flip` function to change the order
    of sorting."
    [this]))

(defn ascending? :- Boolean
  "Returns `true` if `_coll_` is sorted in ascending order, otherwise
   returns `false`. Throws if collection is not sorted."
  {:added v1
   :see '[dunaj.coll.util/sort dunaj.coll.util/sort-by sorted?]
   :category "Features"}
  [coll :- ISorted]
  (boolean (-ascending? coll)))

;;; Sliceable

(defprotocol ISliceable
  "Value protocol for sliceable collections."
  {:added v1
   :see '[slice]
   :category "Features"
   :predicate 'sliceable?}
  (-slice :- ISliceable
    "Returns new collection which is the result of slicing `_this_`
    from `_begin_` inclusive into the `_end_` exclusive. `nil` in
    `_begin_` defaults to the first item and `nil` in the `_end_`
    defaults to last item in `_this_`. Resulting coll will be
    of same type and will not hold onto items not belonging to it."
    [this begin :- Any, end :- Any]))

(defn slice :- ISliceable
  "Returns new collection which is the result of slicing `_coll_` from
  `_begin_` inclusive into the `_end_` exclusive. `nil` in `_begin_`
  defaults to the first item and `nil` in the `_end_` defaults to
  the last item in the `_coll_`. Resulting coll will be of same type
  and will not hold onto items not belonging to it.
  Operation is better than linear time."
  {:added v1
   :see '[section sliceable?]
   :category "Features"}
  ([coll :- ISliceable, begin :- Any]
   (-slice coll begin nil))
  ([coll :- ISliceable, begin :- Any, end :- Any]
   (-slice coll begin end)))

;;; Sectionable collections

(defprotocol ISectionable
  "Value protocol for indexed sectionable collections."
  {:added v1
   :see '[section]
   :category "Features"
   :predicate 'sectionable?}
  (-section :- []
    "Returns new collection which is the result of sectioning `_this_`
    from `_begin_` inclusive into the `_end_` exclusive. `nil` in
    `_begin_` defaults to the first item and `nil` in the `_end_`
    defaults to the last item in `_this_`. Resulting coll will be
    of similar type and will share underlying data with `_this_` and
    thus will hold onto all original items. Operation is constant
    time though. Returned collection does not have to be persistent."
    [this begin :- Integer+, end :- Integer+]))

(defprotocol ISortedSectionable
  "Value protocol for sorted sectionable collections."
  {:added v1
   :see '[section]
   :category "Features"
   :predicate 'sorted-sectionable?}
  (-sorted-section :- []
    "Returns new collection which is the result of sectioning `_this_`
    from `_begin_` inclusive into the `_end_` exclusive. `nil` in
    `_begin_` defaults to the first item and `nil` in the `_end_`
    defaults to the last item in `_this_`. Resulting coll will be of
    similar type and will share underlying data with `_this_` and
    thus will hold onto all original items. Operation is constant
    time though. Returned collection does not have to be persistent."
    [this begin :- Any, end :- Any]))

(defn section :- []
  "Returns new collection which is the result of sectioning `_coll_`
  from `_begin_` inclusive into the `_end_` exclusive. `nil` in
  `_begin_` defaults to the first item and `nil` in the `_end_`
  defaults to the last item in the `_coll_`. Resulting coll will be
  of similar type but will share underlying data with original
  `_coll_` and thus will hold onto all original items. Operation is
  constant time though. `_begin_` and `_end_` may be numbers for
  indexed collections and arbitrary objects for e.g. sorted sets or
  maps. Note that section of some types is not persistent.
  This fn is the replacement for all c.c/subs, subvec, subseq ..."
  {:added v1
   :see '[sectionable? sorted-sectionable? slice]
   :category "Features"}
  ([coll :- ISectionable, begin :- Any]
   (section coll begin nil))
  ([coll :- ISectionable, begin :- Any, end :- Any]
   ;; There are two protocols for sectionable types, because source
   ;; awareness requires indexed sectionable, not the sorted one.
   (if (sectionable? coll)
     (-section coll begin end)
     (-sorted-section coll begin end))))

;;; Homogeneous collections

(defprotocol IHomogeneous
  "A value protocol for homogeneous collections."
  {:added v1
   :see '[item-type]
   :category "Features"
   :predicate 'homogeneous?}
  (-item-type :- (U nil Class Type)
    "Returns type of items in `_this_` homogeneous collection. Returns
    `nil` if `_this_` can produce items of any requested type."
    [this]))

(defn item-type :- (U nil Class Type)
  "Returns type of items in `_coll_` homogeneous collection. Returns
  `nil` if `_coll_` can produce items of any requested type.
  Throws if `_coll_` is not homogeneous."
  {:added v1
   :category "Features"}
  [coll :- IHomogeneous]
  (-item-type coll))

;;; Editable collections

(defprotocol IEditable
  "A value protocol for immutable collections that can be converted
  to mutable ones in a constant time. For backwards compatibility
  with Clojure, implementations should also implement one arg
  `c.l.IEditableCollection/asTransient` method."
  {:added v1
   :category "Features"
   :see '[edit settle!]
   :predicate 'editable?
   :on-interface clojure.lang.IEditableCollection}
  (-edit :- Any
    "Returns the mutable collection based on `_this_`.
    This operation must be (amortized) constant time if `_this_`
    is a persistent collection."
    {:on 'asTransient}
    [this]))

;; c.l.IEditableCollection is patched to support two arg version

(defn edit :- Any
  "Returns the mutable collection based on `_coll_`. This operation is
  (amortized) constant time if `_coll_` is a persistent collection.
  Throws if `_coll_` is not editable."
  {:added v1
   :see '[settle! editable?]
   :category "Features"}
  ([coll :- IEditable]
   (-edit coll))
  ([coll :- IEditable, capacity-hint :- (Maybe Integer+)]
   (when capacity-hint (not-implemented))
   (-edit coll)))

;;; Mutable collections

(defprotocol ISettleable
  "A mutable collection protocol for settleable collections,
  a mutable collections that can be transformed into immutable
  or persistent variants."
  {:added v1
   :see '[settle!]
   :predicate 'settleable?
   :on-interface clojure.lang.ITransientCollection
   :distinct true
   :category "Mutable"}
  (-settle! :- IRed
    "Returns the immutable (and preferably persistent) version of
    `_this_`. Any subsequent operations on original `_this_` should
    throw. This operation is (amortized) constant time only if
    resulting coll will be a persistent collection. (for other colls,
    there may be normalizing/trimming to size, ...)"
    {:on 'persistent}
    [this]))

(defn settle! :- IRed
  "Returns the immutable version of a mutable `_coll_`.
  Any subsequent operations on original `_coll_` will throw."
  {:added v1
   :see '[edit settleable? snapshot!]
   :category "Mutable"}
  [coll :- ISettleable]
  (-settle! coll))

(defprotocol ISnapshotable
  "A mutable collection protocol for snapshotable collections,
  a concurrent mutable collections that can provide immutable
  or persistent snapshot of its state."
  {:added v1
   :see '[snapshot!]
   :predicate 'snapshotable?
   :category "Mutable"}
  (-snapshot! :- IRed
    "Returns the immutable or persistent snapshot of `_this_`.
    Both `_this_` and the returned object can be further freely
    used."
    [this]))

(defn snapshot! :- IRed
  "Returns the immutable or persistent snapshot of `_coll_`.
  Both `_coll_` and the returned object can be further freely used.
  Mutable snapshots (if supported) are performed with `clone`."
  {:added v1
   :see '[settle! snapshotable? edit dunaj.state/clone]
   :category "Mutable"}
  [coll :- ISnapshotable]
  (-snapshot! coll))

(defprotocol IMutableCollection
  "A collection protocol for mutable collections."
  {:added v1
   :see '[conj!]
   :on-interface clojure.lang.ITransientCollection
   :distinct true}
  (-conj! :- IMutableCollection
    "Returns the modified `_this_` with `_x_` conjoined. Original
    `_this_` will never be used again."
    {:on 'conj}
    [this x :- Any]))

(defn conj! :- IMutableCollection
  "Returns `_coll_` with items conjoined. Mutates `_coll_`. Do not use
  original `_coll_` after this call, but use returned
  collection instead."
  {:added v1
   :see '[conj edit settle! assoc! pop!]
   :category "Mutable"}
  ([coll :- IMutableCollection]
   coll)
  ([coll :- IMutableCollection, x :- Any]
   (-conj! coll x))
  ([coll :- IMutableCollection, x :- Any, y :- Any]
   (-conj! (-conj! coll x) y))
  ([coll :- IMutableCollection, x :- Any, y :- Any, z :- Any]
   (-conj! (-conj! (-conj! coll x) y) z))
  ([coll :- IMutableCollection, x :- Any, y :- Any, z :- Any,
    a :- Any]
   (-conj! (-conj! (-conj! (-conj! coll x) y) z) a))
  ([coll :- IMutableCollection, x :- Any, y :- Any, z :- Any,
    a :- Any & more :- Any]
   (reduce
    conj! (-conj! (-conj! (-conj! (-conj! coll x) y) z) a) more)))

(defprotocol IMutableAssociative
  "A mutable collection protocol for associative collections.
  For backwards compatibility with clojure, implementations may be
  needed to implement `c.l.ITransientVector/assocN` method."
  {:added v1
   :see '[assoc!]
   :on-interface clojure.lang.ITransientAssociative}
  (-assoc! :- IMutableAssociative
    "assoc[iate]. Returns a new collection, that contains the mapping
    of `_key_` to `_val_`. For multimap, `_val_` must be a collection
    and this method replaces all previous vals with those in `_val_`.
    Mutates `_this_`."
    {:on 'assoc}
    [this key :- Any, val :- Any]))

(defn assoc! :- IMutableAssociative
  "When applied to a mutable map, adds mapping of key(s) to val(s).
  When applied to a mutable vector, sets the val at index.
  Note that index must be pass:[<=] `(count vector)`. Do not use
  original `_coll_` after this call, but use returned
  collection instead."
  {:added v1
   :see '[assoc edit settle! conj! pop!]
   :category "Mutable"}
  ([coll :- IMutableAssociative]
   coll)
  ([coll :- IMutableAssociative, key :- Any, val :- Any]
   (-assoc! coll key val))
  ([coll :- IMutableAssociative, key :- Any, val :- Any & kvs :- Any]
   (let [ret (-assoc! coll key val)]
     (if kvs (recur ret (first kvs) (second kvs) (nnext kvs)) ret))))

(defprotocol IMutableStacked
  "A mutable collection protocol for stacked collections."
  {:added v1
   :see '[pop!]
   :on-interface clojure.lang.ITransientVector
   :distinct true}
  (-pop! :- IMutableStacked
    "Returns `_this_` without one item at a position specified by the
    implementation. It may be the first item (Lists, Queues),
    or it may be the last item (Vector). Mutates `_this_`."
    {:on 'pop}
    [this]))

(defn pop! :- IMutableStacked
  "Returns `_coll_` without one item at a position specified by the
  implementation. It may be the first item (Lists, Queues),
  or it may be the last item (Vector). Do not use original `_coll_`
  after this call, but use returned collection instead."
  {:added v1
   :see '[pop edit settle! conj! assoc!]
   :category "Mutable"}
  [coll :- IMutableStacked]
  (-pop! coll))

(defprotocol IMutableCatenable
  "A value protocol for mutable catenable collections."
  {:added v1
   :see '[cat!]}
  (-cat! :- IMutableCatenable
    "Returns the catenation of `_this_` with `_other_` collection of
    same type. Resulting collection is of the same type as `_this_`.
    Mutates `_this_`."
    [this other :- IMutableCatenable]))

(defn cat! :- IMutableCatenable
  "Returns the catenation of `_coll_` with `_other_` collection of
  similar type. Resulting collection is of the same type.
  Operation is faster than linear time. Do not use original `_coll_`
  after this call, but use returned collection instead."
  {:added v1
   :see '[cat edit settle! conj! dunaj.coll.recipe/concat
          dunaj.coll.recipe/mapcat dunaj.coll.recipe/concat*]
   :category "Mutable"}
  [coll :- IMutableCatenable, other :- IMutableCatenable]
  (-cat! coll other))

(defprotocol IMutableSet
  "An abstract type mutable protocol for sets. For backwards
  compatibility with Clojure, implementations should also implement
  both `c.l.ITransientSet/contains` and `c.l.ITransientSet/get`."
  {:added v1
   :see '[disj!]
   :on-interface clojure.lang.ITransientSet
   :forbid-extensions true}
  (-disj! :- IMutableSet
    "Returns the `_this_` with `_key_` removed. For bags, only one
    instance of `_key_` is removed. Mutates `_this_`."
    {:on 'disjoin}
    [this key :- Any]))

(defn disj! :- IMutableSet
  "Returns the `_coll_` with `_key_` removed. For bags, only one
  instance of `_key_` is removed. Do not use original `_coll_` after
  this call, but use returned collection instead."
  {:added v1
   :see '[disj disj-all!]
   :category "Mutable"}
  ([coll :- IMutableSet]
   coll)
  ([coll :- IMutableSet, key :- Any]
   (-disj! coll key))
  ([coll :- IMutableSet, key :- Any & ks :- Any]
   (let [ret (-disj! coll key)]
     (if ks (recur ret (first ks) (next ks)) ret))))

(defprotocol IMutableBag
  "An abstract type mutable protocol for bags."
  {:added v1
   :see '[disj-all!]
   :category :abstract}
  (-disj-all! :- IMutableBag
    "Returns `_this_` with all instances of `_key_` removed.
    Mutates `_this_`."
    [coll key :- Any]))

(defn disj-all! :- IMutableBag
  "Returns the `_coll_` with all instances of `_key_` removed.
  Do not use original `_coll_` after this call, but use returned
  collection instead."
  {:added v1
   :see '[disj! disj-all]
   :category "Mutable"}
  [coll :- IMutableBag, key :- Any]
  (-disj-all! coll key))

(defprotocol IMutableMap
  "An abstract type mutable protocol for maps."
  {:added v1
   :see '[dissoc!]
   :on-interface clojure.lang.ITransientMap
   :forbid-extensions true}
  (-dissoc! :- IMutableMap
    "dissoc[iate]. Returns a new coll that does not contain any
    mapping for key. Mutates `_this_`."
    {:on 'without}
    [this key :- Any]))

(defn dissoc! :- IMutableMap
  "dissoc[iate]. Returns a new coll that does not contain any
  mapping for key. Do not use original `_coll_` after this call,
  but use returned collection instead."
  {:added v1
   :see '[dissoc dissoc-one!]
   :category "Mutable"}
  ([coll :- IMutableMap]
   coll)
  ([coll :- IMutableMap, key :- Any]
   (-dissoc! coll key))
  ([coll :- IMutableMap, key :- Any & ks :- Any]
   (let [ret (-dissoc! coll key)]
     (if ks (recur ret (first ks) (next ks)) ret))))

(defprotocol IMutableMultiMap
  "An abstract type mutable protocol for multimaps."
  {:added v1
   :see '[dissoc-one!]}
  (-dissoc-one! :- IMutableMultiMap
    "dissoc[iate]. Returns a new coll that does not contain mapping
    specified by `_key_` and `_val_`. Mutates `_this_`."
    [this key :- Any, val :- Any]))

(defn dissoc-one! :- IMutableMultiMap
  "dissoc[iate]. Returns a new coll that does not contain mapping
  specified by `_key_` and `_val_`. Do not use original `_coll_`
  after this call, but use returned collection instead."
  {:added v1
   :see '[dissoc-one dissoc!]
   :category "Mutable"}
  [coll :- IMutableMultiMap, key :- Any, val :- Any]
  (-dissoc-one! coll key val))

;;; Sequential

(defprotocol ISequential
  "A value protocol for sequential collections. Sequential collections
  are dunaj collections which main purpose is to serve as an ordered
  collection of items. This precludes e.g. String from being a
  sequential, as string's main purpose is to convey a textual
  information."
  {:added v1
   :see '[sequential?]
   :on-interface clojure.lang.Sequential
   :forbid-extensions true})

(defn sequential? :- Boolean
  "Returns `true` if `_x_` is a sequential collection as defined by
  the `ISequential` protocol, or if `_x_` is a host sequential
  collection. Returns `false` otherwise."
  {:added v1
   :see '[red? coll? provide-sequential]
   :category "Primary"}
  [x :- Any]
  (or (class-instance? clojure.lang.Sequential x)
      (class-instance? java.util.List x))) ;; JVM HOST

(defn provide-sequential :- IRed
  "Returns `_x_` if it is a sequential collection,
  otherwise returns list containing `_x_`."
  {:added v1
   :see '[provide-collection sequential? coll? red? seq]
   :category "Primary"}
  [x :- Any]
  (cond (sequential? x) x
        (nil? x) clojure.lang.PersistentList/EMPTY
        :else (clojure.lang.PersistentList. x)))

;;; Persistent collections

(defprotocol IPersistentCollection
  "A value protocol for persistent collections."
  {:added v1
   :see '[conj]
   :category "Persistent"
   :predicate 'coll?
   :on-interface clojure.lang.IPersistentCollection
   :forbid-extensions true
   :distinct true}
  (-conj :- IPersistentCollection
    "Returns the `_this_` collection with `x` conjoined."
    {:on 'cons}
    [coll x :- Any]))

(defn conj :- IPersistentCollection
  "Returns `_coll_` with given items conjoined.
  Conjoins into empty list if `_coll_` is `nil`."
  {:added v1
   :see '[assoc conj! pop dunaj.coll.recipe/append]
   :category "Persistent"}
  ([] [])
  ([coll :- (Maybe IPersistentCollection)] coll)
  ([coll :- (Maybe IPersistentCollection), x :- Any]
   (if (nil? coll) (clojure.core/list x) (-conj coll x)))
  ([coll :- (Maybe IPersistentCollection), x1 :- Any, x2 :- Any]
   (-conj (conj coll x1) x2))
  ([coll :- (Maybe IPersistentCollection), x1 :- Any, x2 :- Any,
    x3 :- Any]
   (-conj (-conj (conj coll x1) x2) x3))
  ([coll :- (Maybe IPersistentCollection), x1 :- Any, x2 :- Any,
    x3 :- Any, x4 :- Any]
   (-conj (-conj (-conj (conj coll x1) x2) x3) x4))
  ([coll :- (Maybe IPersistentCollection), x1 :- Any, x2 :- Any,
    x3 :- Any, x4 :- Any, x5 :- Any]
   (-conj (-conj (-conj (-conj (conj coll x1) x2) x3) x4) x5))
  ([coll :- (Maybe IPersistentCollection), x1 :- Any, x2 :- Any,
    x3 :- Any, x4 :- Any, x5 :- Any & more :- Any]
   (if (editable? coll)
     (let [t (edit coll)
           t (-> t
                 (conj! x1)
                 (conj! x2)
                 (conj! x3)
                 (conj! x4)
                 (conj! x5))]
       (settle! (reduce conj! t more)))
     (let [coll (-> coll
                    (conj x1)
                    (-conj x2)
                    (-conj x3)
                    (-conj x4)
                    (-conj x5))]
       (reduce -conj coll more)))))

(defprotocol IAssociative
  "A value protocol for associative collections.
  For backwards compatibility with Clojure, implementations should
  also implement `c.l.Associative/containsKey`."
  {:added v1
   :see '[assoc]
   :category "Persistent"
   :predicate 'associative?
   :on-interface clojure.lang.Associative
   :forbid-extensions true}
  (-entry
    "Returns the entry from `_this_` for a given `_key_` as a counted
    collection with `_key_` as a first item. Depending on a type,
    there may be a value as a second item, or they may be multiple
    values (multimap) present."
    ;; TODO: multimap won't work, entryAt must return IMapEntry
    {:on 'entryAt}
    [this key :- Any])
  (-assoc :- IAssociative
    "assoc[iate]. Returns a new collection, that contains the
    mapping of `_key_` to `_val_`. For multimap, `_val_` must be a
    collection and this method replaces all previous vals with
    those in `_val_`."
    {:on 'assoc}
    [this key :- Any, val :- Any]))

(defn assoc :- IAssociative
  "assoc[iate]. When applied to a map, returns a new map of the
  same (hashed/sorted) type, that contains the mapping of key(s) to
  val(s). When applied to a vector, returns a new vector that
  contains val at index. Note - index must be pass:[<=]
  (count vector). If `_coll_` is `nil`, empty map will be used
  instead. For multimap, val must be a collection and
  this method replaces all previous vals with those in val."
  {:added v1
   :see '[conj assoc-in assoc! dunaj.coll.util/into
          dunaj.coll.util/merge dunaj.coll.util/merge-with
          associative?]
   :category "Persistent"}
  ([] {})
  ([coll :- (Maybe IAssociative)] coll)
  ([coll :- (Maybe IAssociative), key :- Any, val :- Any]
   (if (nil? coll) (-assoc {} key val) (-assoc coll key val)))
  ([coll :- (Maybe IAssociative), key1 :- Any, val1 :- Any,
    key2 :- Any, val2 :- Any]
   (-assoc (assoc coll key1 val1) key2 val2))
  ([coll :- (Maybe IAssociative), key1 :- Any, val1 :- Any,
    key2 :- Any, val2 :- Any, key3 :- Any, val3 :- Any]
   (-assoc (-assoc (assoc coll key1 val1) key2 val2) key3 val3))
  ([coll :- (Maybe IAssociative), key1 :- Any, val1 :- Any,
    key2 :- Any, val2 :- Any, key3 :- Any, val3 :- Any,
    key4 :- Any, val4 :- Any]
   (-> coll
       (assoc key1 val1)
       (-assoc key2 val2)
       (-assoc key3 val3)
       (-assoc key4 val4)))
  ([coll :- (Maybe IAssociative), key1 :- Any, val1 :- Any,
    key2 :- Any, val2 :- Any, key3 :- Any, val3 :- Any,
    key4 :- Any, val4 :- Any & keyvals :- Any]
   (let [coll (if (nil? coll) {} coll)]
     (if (editable? coll)
       (let [t (edit coll)
             t (-> t
                   (assoc! key1 val1)
                   (assoc! key2 val2)
                   (assoc! key3 val3)
                   (assoc! key4 val4))]
         (settle!
          (reduce (fn [t kv]
                    (assoc! t (first kv) (second kv)))
                  t
                  (partition 2 keyvals))))
       (let [coll (-> coll
                      (-assoc key1 val1)
                      (-assoc key2 val2)
                      (-assoc key3 val3)
                      (-assoc key4 val4))]
         (loop [coll coll kvs (seq keyvals)]
           (if kvs
             (if (next kvs)
               (recur (-assoc coll (first kvs) (second kvs))
                      (nnext kvs))
               (throw
                (java.lang.IllegalArgumentException.
                 (str "assoc expects even number of arguments "
                      "after map/vector, found odd number"))))
             coll)))))))

(defalias assoc-in
  "Associates a value in a nested associative structure, where
  `_ks_` is a sequence of keys and `_v_` is the new value and
  returns a new nested structure. If any levels do not exist,
  maps will be created."
  {:added v1
   :see '[update assoc assoc! update-in associative?]
   :category "Persistent"
   :tsig (Fn [IAssociative (Maybe IAssociative) IRed Any])})

(defalias update
  "'Updates' a value in an associative structure, where `_k_`
  is a key and `_f_` is a function that will take the old
  value and any supplied args and return the new value,
  and returns a new structure. If the key does not exist,
  `nil` is passed as the old value."
  {:added v1
   :see '[update-in assoc assoc-in associative?]
   :category "Persistent"
   :tsig (Fn [IAssociative (Maybe IAssociative) AnyFn (Va Any)])})

(defalias update-in
  "'Updates' a value in a nested associative structure, where
  `_ks_` is a sequence of keys and `_f_` is a function that
  will take the old value and any supplied args and return
  the new value, and returns a new nested structure.
  If any levels do not exist, maps will be created."
  {:added v1
   :see '[update assoc assoc-in]
   :category "Persistent"
   :tsig (Fn [IAssociative (Maybe IAssociative)
              IRed AnyFn (Va Any)])})

;;; Stacked

(defprotocol IStacked
  "A value protocol for stacked collections."
  {:added v1
   :see '[pop]
   :category "Persistent"
   :predicate 'stacked?
   :on-interface clojure.lang.IPersistentStack
   :forbid-extensions true}
  (-pop :- IStacked
    "Returns `_this_` without one item at a position specified by the
    implementation. It may be the first item (Lists, Queues), or it
    may be the last item (Vector). Throws if `_this_` is empty."
    {:on 'pop}
    [this]))

(defn pop :- (Maybe IStacked)
  "Returns `_coll_` without one item at a position specified by the
  implementation. It may be the first item (Lists, Queues), or it may
  be the last item (Vector). Returns `nil` if `_coll_` is `nil`.
  Throws if `_coll_` is empty."
  {:added v1
   :see '[rest peek dunaj.coll.recipe/drop pop! stacked?]
   :category "Persistent"}
  [coll :- (Maybe IStacked)]
  (when coll (-pop coll)))

;;; Catenable

(defprotocol ICatenable
  "A value protocol for catenable collections."
  {:added v1
   :see '[cat]
   :category "Persistent"
   :predicate 'catenable?}
  (-cat :- ICatenable
    "Returns the catenation of `_this_` with `_other_` collection of
    same type. Resulting collection is of the same type as `_this_`.
    Operation must be faster than linear time and may
    share data with original collections."
    [this other :- ICatenable]))

(defn cat :- ICatenable
  "Returns the catenation of `_coll_` with `_other_` collection of
  same type. Resulting collection is of the same type.
  Operation is faster than linear time."
  {:added v1
   :see '[dunaj.coll.recipe/concat conj cat! catenable?]
   :category "Persistent"}
  [coll :- ICatenable, other :- ICatenable]
  (-cat coll other))

;; Collection with usage tracking

(defprotocol IUsageTracking
  "A value protocol for collections tracking the usage
  of their items. Used e.g. for LRU caches."
  {:added v1
   :see '[hit]
   :category "Persistent"
   :predicate 'usage-tracking?}
  (-hit :- IUsageTracking
    "Returns collection which has processed a hit (usage)
    notification of a value associated with `_key_`. Undefined
    behavior if `_this_` does not contain mapping for `_key_`."
    [this key :- Any]))

(defn hit :- (Maybe IUsageTracking)
  "Returns a collection which has processed a hit (usage)
  notification of a value associated with `_key_`. Undefined
  behavior if `_coll_` does not contain mapping for `_key_`.
  Returns the same collection if it does not implement usage
  tracking. Returns `nil` if `_coll_` is `nil`."
  {:added v1
   :see '[usage-tracking?]
   :category "Persistent"}
  [coll :- [], key :- Any]
  (if (usage-tracking? coll) (-hit coll key) coll))

;;; Abstract types

(defprotocol IPersistentSet
  "An abstract type value protocol for persistent sets. For backwards
  compatibility with Clojure, implementations should also implement
  both `c.l.IPersistentSet/contains` and `c.l.IPersistnetSet/get`."
  {:added v1
   :see '[disj]
   :category "Persistent"
   :predicate 'set?
   :on-interface clojure.lang.IPersistentSet
   :forbid-extensions true}
  (-disj :- IPersistentSet
    "Returns the `_this_` with `_key_` removed. For bags, only one
    instance of `_key_` is removed."
    {:on 'disjoin}
    [this key :- Any]))

(defn disj :- (Maybe IPersistentSet)
  "Returns the `_coll_` with `_key_` removed. For bags, only one
  instance of `_key_` is removed. Returns `nil` if `_coll_` is
  `nil`."
  {:added v1
   :see '[dissoc disj-all disj! set?]
   :category "Persistent"}
  ([coll :- (Maybe IPersistentSet)] coll)
  ([coll :- (Maybe IPersistentSet), key :- Any]
   (when-not (nil? coll) (-disj coll key)))
  ([coll :- (Maybe IPersistentSet), key :- Any & keys :- Any]
   (when coll
     (let [ret (disj coll key)]
       (if keys (recur ret (first keys) (next keys)) ret)))))

(defprotocol IPersistentBag
  "An abstract type value protocol for persistent bags."
  {:added v1
   :see '[disj-all]
   :category "Persistent"
   :predicate 'bag?}
  (-disj-all :- IPersistentBag
    "Returns the `_this_` with all instances of `_key_` removed."
    [this key :- Any]))

(defn disj-all :- (Maybe IPersistentBag)
  "Returns the `_coll_` with all instances of `_key_` removed.
  Returns `nil` if `_coll_` is `nil`."
  {:added v1
   :see '[dissoc disj disj-all! bag?]
   :category "Persistent"}
  [coll :- (Maybe IPersistentBag), key :- Any]
  (when-not (nil? coll) (-disj-all coll key)))

(defprotocol IPersistentMap
  "An abstract type value protocol for persistent maps."
  {:added v1
   :see '[dissoc]
   :category "Persistent"
   :predicate 'map?
   :on-interface clojure.lang.IPersistentMap
   :forbid-extensions true}
  (-dissoc :- IPersistentMap
    "dissoc[iate]. Returns a new coll that does not contain any
    mapping for key."
    {:on 'without}
    [this key :- Any]))

(defn dissoc :- (Maybe IPersistentMap)
  "dissoc[iate]. Returns a new coll that does not contain any
  mapping for key. Returns `nil` if `_coll_` is `nil`."
  {:added v1
   :see '[dissoc-in dissoc-one dissoc! map?]
   :category "Persistent"}
  ([coll :- (Maybe IPersistentMap)] coll)
  ([coll :- (Maybe IPersistentMap), key :- Any]
   (when-not (nil? coll) (-dissoc coll key)))
  ([coll :- (Maybe IPersistentMap), key1 :- Any, key2 :- Any]
   (when-not (nil? coll) (-> coll (-dissoc key1) (-dissoc key2))))
  ([coll :- (Maybe IPersistentMap), key1 :- Any, key2 :- Any,
    key3 :- Any]
   (when-not (nil? coll)
     (-> coll (-dissoc key1) (-dissoc key2) (-dissoc key3))))
  ([coll :- (Maybe IPersistentMap) key1 :- Any, key2 :- Any,
    key3 :- Any & ks :- Any]
   (when-not (nil? coll)
     (if (editable? coll)
       (let [t (edit coll)
             t (-> t (dissoc! key1) (dissoc! key2) (dissoc! key3))]
         (settle! (reduce dissoc! t ks)))
       (let [coll (-> coll
                      (-dissoc key1)
                      (-dissoc key2)
                      (-dissoc key3))]
         (reduce dissoc! coll ks))))))

(defn dissoc-in :- (Maybe IPersistentMap)
  "Dissociates a value in a nested associative structure, where `_ks_`
  is a sequence of keys and returns a new nested structure."
  {:added v1
   :see '[map? dissoc dissoc-one dissoc!]
   :category "Persistent"}
  [m :- (Maybe IPersistentMap), [k & ks]]
  (if ks
    (if-let [v (get m k)] (assoc m k (dissoc-in v ks)) m)
    (dissoc m k)))

(defprotocol IPersistentMultiMap
  "Abstract type value protocol for persistent multimaps."
  {:added v1
   :see '[dissoc-one]
   :category "Persistent"
   :predicate 'multimap?}
  (-dissoc-one :- IPersistentMultiMap
    "dissoc[iate]. Returns a new coll that does not contain mapping
    specified by key and val."
    [this key :- Any, val :- Any]))

(defn dissoc-one :- IPersistentMultiMap
  "dissoc[iate]. Returns a new coll that does not contain
  `[_key_ _val_]` mapping. Returns `nil` if `_coll_` is `nil`."
  {:added v1
   :see '[multimap? dissoc dissoc-on dissoc-one!]
   :category "Persistent"}
  [coll :- (Maybe IPersistentMultiMap), key :- Any, val :- Any]
  (when-not (nil? coll) (-dissoc-one coll key val)))

(defprotocol IPersistentList
  "Abstract type value protocol for persistent lists."
  {:added v1
   :category "Persistent"
   :predicate 'list?
   :on-interface clojure.lang.IPersistentList
   :forbid-extensions true})

(defprotocol IPersistentVector
  "Abstract type value protocol for persistent vectors. For backwards
  compatibility with clojure, implementations should also implement
  `c.l.IPersistentVector/assocN` and `c.l.IPersistentVector/length`."
  {:added v1
   :category "Persistent"
   :predicate 'vector?
   :on-interface clojure.lang.IPersistentVector
   :forbid-extensions true})

;;; Collection factories

(defprotocol ICollectionFactory
  "A factory protocol for collections."
  {:added v1
   :see '[collection ->collection]}
  (-from-coll :- IRed
    "Returns a new collection from the contents of collection
    `_this_`, which can also be `nil`."
    [this coll :- []])
  (-from-items :- IRed
    "Returns a new collection that contains given items."
    [this]
    [this a :- Any]
    [this a :- Any, b :- Any]
    [this a :- Any, b :- Any, c :- Any]
    [this a :- Any, b :- Any, c :- Any, d :- Any]
    [this a :- Any, b :- Any, c :- Any, d :- Any, more :- IRed]))

(defprotocol IConvolutionFactory
  "Factory protocol for convoluted collections."
  {:added v1
   :see '[convolution ->convolution]}
  (-convolute :- IRed
    "Returns new collection which will contain convoluted contents
    from given collections.
    Factory is not required to support all arities."
    [this c1 :- IRed, c2 :- IRed]
    [this c1 :- IRed, c2 :- IRed, c3 :- IRed]
    [this c1 :- IRed, c2 :- IRed, c3 :- IRed, c4 :- IRed]
    [this c1 :- IRed, c2 :- IRed, c3 :- IRed, c4 :- IRed,
     more :- IRed])
  (-from-interleaved :- IRed
    "Returns new collection from given interleaved pieces.
    Factory is not required to support all arities."
    [this]
    [this a :- Any, b :- Any]
    [this a :- Any, b :- Any, c :- Any]
    [this a :- Any, b :- Any, c :- Any, d :- Any]
    [this a :- Any, b :- Any, c :- Any, d :- Any, e :- Any]
    [this a :- Any, b :- Any, c :- Any, d :- Any, e :- Any, f :- Any]
    [this a :- Any, b :- Any, c :- Any, d :- Any, e :- Any, f :- Any,
     g :- Any]
    [this a :- Any, b :- Any, c :- Any, d :- Any, e :- Any, f :- Any,
     g :- Any, h :- Any]
    [this a :- Any, b :- Any, c :- Any, d :- Any, e :- Any, f :- Any,
     g :- Any, h :- Any, more :- Any]))

(defn collection :- IRed
  "Returns a new collection created by `_factory_` that will contain
  same contents as collection `_coll_`, which can also be `nil`."
  {:added v1
   :see '[->collection convolution ->convolution]
   :category "Factory"}
  [factory :- ICollectionFactory, coll :- []]
  (-from-coll factory coll))

(defn ->collection
  "Returns a new collection created by `_factory_` which will contain
  given items, if any."
  {:added v1
   :see '[collection convolution ->convolution]
   :category "Factory"
   :tsig (Fn [IRed ICollectionFactory]
             [IRed ICollectionFactory Any]
             [IRed ICollectionFactory Any Any]
             [IRed ICollectionFactory Any Any Any]
             [IRed ICollectionFactory Any Any Any Any]
             [IRed ICollectionFactory Any Any Any Any (Va Any)])}
  ([factory] (-from-items factory))
  ([factory a] (-from-items factory a))
  ([factory a b] (-from-items factory a b))
  ([factory a b c] (-from-items factory a b c))
  ([factory a b c d] (-from-items factory a b c d))
  ([factory a b c d & more] (-from-items factory a b c d more)))

(defn convolution
  "Returns a new collection which will contain convoluted contents
  from given collections. Used e.g. for maps."
  {:added v1
   :see '[->collection collection ->convolution]
   :category "Factory"
   :tsig (Fn [IRed IConvolutionFactory Any Any]
             [IRed IConvolutionFactory Any Any Any]
             [IRed IConvolutionFactory Any Any Any Any]
             [IRed IConvolutionFactory Any Any Any Any (Va Any)])}
  ([factory c1 c2] (-convolute factory c1 c2))
  ([factory c1 c2 c3] (-convolute factory c1 c2 c3))
  ([factory c1 c2 c3 c4] (-convolute factory c1 c2 c3 c4))
  ([factory c1 c2 c3 c4 & more]
   (-convolute factory c1 c2 c3 c4 more)))

(defn ->convolution
  "Returns new collection from given interleaved pieces, if any."
  {:added v1
   :see '[->collection convolution collection]
   :category "Factory"
   :tsig (Fn [IRed IConvolutionFactory]
             [IRed IConvolutionFactory Any Any]
             [IRed IConvolutionFactory Any Any Any]
             [IRed IConvolutionFactory Any Any Any Any]
             [IRed IConvolutionFactory Any Any Any Any Any]
             [IRed IConvolutionFactory Any Any Any Any Any Any]
             [IRed IConvolutionFactory Any Any Any Any Any Any Any]
             [IRed IConvolutionFactory Any Any Any Any Any Any Any
              Any]
             [IRed IConvolutionFactory Any Any Any Any Any Any Any Any
              (Va Any)])}
  ([factory] (-from-interleaved factory))
  ([factory a b] (-from-interleaved factory a b))
  ([factory a b c] (-from-interleaved factory a b c))
  ([factory a b c d] (-from-interleaved factory a b c d))
  ([factory a b c d e] (-from-interleaved factory a b c d e))
  ([factory a b c d e f] (-from-interleaved factory a b c d e f))
  ([factory a b c d e f g] (-from-interleaved factory a b c d e f g))
  ([factory a b c d e f g h]
   (-from-interleaved factory a b c d e f g h))
  ([factory a b c d e f g h & more]
   (-from-interleaved factory a b c d e f g h more)))<|MERGE_RESOLUTION|>--- conflicted
+++ resolved
@@ -153,12 +153,8 @@
    [clojure.dunaj-deftype :refer [satisfies? extend-protocol]]
    [clojure.core.protocols :refer [coll-reduce]]
    [clojure.bootstrap :refer
-<<<<<<< HEAD
-    [defn replace-var! defalias def+ fn v1 defmacro strip-sigs-vec not-implemented]]
-=======
     [defn replace-var! defalias def+ fn v1 defmacro strip-sigs-vec
      not-implemented]]
->>>>>>> 22bee319
    [dunaj.type :refer [Fn Any Va Maybe AnyFn U Signature]]
    [dunaj.boolean :refer [Boolean+ boolean and or not]]
    [dunaj.host :refer [class class-instance? AnyBatch Class+]]
