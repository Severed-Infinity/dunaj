--- conflicted
+++ resolved
@@ -150,14 +150,7 @@
     identical? defprotocol loop cond defmacro odd? if-let class ==
     and])
   (:require
-<<<<<<< HEAD
-   [clojure.core :refer
-    [partition apply assert str meta with-meta lazy-seq gensym cons]]
    [clojure.dunaj-deftype :refer [satisfies? extend-protocol]]
-=======
-   [clojure.core :refer [extend-protocol satisfies? partition lazy-seq
-                         assert str meta with-meta apply gensym cons]]
->>>>>>> 8a419acc
    [clojure.core.protocols :refer [coll-reduce]]
    [clojure.bootstrap :refer
     [defn replace-var! defalias def+ fn v1 defmacro strip-sigs-vec not-implemented]]
