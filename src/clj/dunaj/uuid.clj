--- conflicted
+++ resolved
@@ -63,25 +63,14 @@
   from one integer or from two at most 64 bits wide integers."
   {:added v1
    :see '[uuid? random from-bytes]}
-<<<<<<< HEAD
   ([val :- (U Uuid ICharSequence Integer+)]
-     (cond (uuid? val) val
-           (char-sequence? val)
-           (java.util.UUID/fromString (->str val))
-           :else
-           (let [b (biginteger val)]
-             (uuid (.longValue (.shiftRight b 64)) (.longValue b)))))
-  ([high :- Integer+, low :- Integer+] (java.util.UUID. high low)))
-=======
-  ([val :- (U Uuid ICharSequence Integer)]
    (cond
      (uuid? val) val
      (char-sequence? val) (java.util.UUID/fromString (->str val))
      :else (let [b (biginteger val)]
              (uuid (.longValue (.shiftRight b 64)) (.longValue b)))))
-  ([high :- Integer, low :- Integer]
+  ([high :- Integer+, low :- Integer+]
    (java.util.UUID. high low)))
->>>>>>> 59ca407d
 
 ;;; Reader literal
 
