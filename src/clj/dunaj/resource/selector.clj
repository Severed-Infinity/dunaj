;; Copyright (C) 2013, 2015, Jozef Wagner. All rights reserved.
;;
;; The use and distribution terms for this software are covered by the
;; Eclipse Public License 1.0
;; (http://opensource.org/licenses/eclipse-1.0.php) which can be
;; found in the file epl-v10.html at the root of this distribution.
;;
;; By using this software in any fashion, you are agreeing to be bound
;; by the terms of this license.
;;
;; You must not remove this notice, or any other, from this software.

(ns dunaj.resource.selector
  "Selector resources."
  {:authors ["Jozef Wagner"]
   :categories ["Primary"]}
<<<<<<< HEAD
  (:refer-clojure :exclude
   [reduce keep neg? reduced? deftype when-let conj let fn string?
    when defn or reset! nil? reify not identical? defprotocol loop
    merge condp cond max assoc defrecord and])
  (:require
   [clojure.bootstrap :refer [v1]]
   [dunaj.type :refer [Any AnyFn Fn Maybe U I KeywordMap]]
   [dunaj.boolean :refer [Boolean+ and or not]]
=======
  (:api bare-ws)
  (:require
   [clojure.bootstrap :refer [v1]]
   [dunaj.type :refer [Any AnyFn Fn Maybe U I KeywordMap]]
   [dunaj.boolean :refer [Boolean and or not]]
>>>>>>> ea7c0bf7
   [dunaj.host :refer [keyword->class]]
   [dunaj.host.int :refer [Int iint iadd izero? iand ipos? ior i0]]
   [dunaj.math :refer [Integer+ max neg?]]
   [dunaj.bit :as bit]
   [dunaj.compare :refer [nil? identical?]]
   [dunaj.state :refer [IOpenAware IReference IMutable ICloneable
                        ensure-io reset! ensure-open open?]]
   [dunaj.flow :refer [let loop cond when condp when-let]]
   [dunaj.feature :refer [IConfig]]
   [dunaj.poly :refer [reify defprotocol deftype defrecord]]
   [dunaj.coll :refer
    [IRed ICounted IBatchedRed IHomogeneous postponed? postponed
     unsafe-advance! reduce unsafe-postponed ISeqable
     reduced? -reduce-batched provide-collection assoc conj]]
   [dunaj.function :refer [fn defn]]
   [dunaj.coll.helper :refer [red-to-seq]]
   [dunaj.host.array :refer [array]]
   [dunaj.host.batch :refer [select-item-type]]
   [dunaj.time :refer [IDuration milliseconds]]
   [dunaj.concurrent.thread :refer
    [IThreadLocal IPassableThreadLocal Thread+
     current-thread ensure-thread-local]]
   [dunaj.string :refer [string?]]
<<<<<<< HEAD
   [dunaj.error :refer
    [IException IFailAware IFailable fail! error
     fragile opened-fragile unsupported-operation]]
=======
   [dunaj.error :refer [IException IFailAware IFailable fail! error
                        fragile opened-fragile unsupported-operation]]
>>>>>>> ea7c0bf7
   [dunaj.state.var :refer [def+]]
   [dunaj.coll.recipe :refer [keep]]
   [dunaj.coll.util :refer [merge]]
   [dunaj.coll.default]
   [dunaj.coll.tuple :refer [pair tuple]]
   [dunaj.resource :refer
    [IImmutableReadable IReleasable IFlushable IReadable
     IAcquirableFactory IWritable ISeekable acquire!]]
   [dunaj.resource.helper :refer
    [readable-resource-recipe basic-write! defreleasable]]))


;;;; Implementation details

(defn ^:private selector-key->map :- {}
  [sk :- java.nio.channels.SelectionKey]
  (let [ready-flag (.readyOps sk)
        ready ()
        ready (if (izero?
                   (iand ready-flag
                         java.nio.channels.SelectionKey/OP_ACCEPT))
                ready (conj ready :accept))
        ready (if (izero?
                   (iand ready-flag
                         java.nio.channels.SelectionKey/OP_CONNECT))
                ready (conj ready :connect))
        ready (if (izero?
                   (iand ready-flag
                         java.nio.channels.SelectionKey/OP_READ))
                ready (conj ready :read))
        ready (if (izero?
                   (iand ready-flag
                         java.nio.channels.SelectionKey/OP_WRITE))
                ready (conj ready :write))]
    (assoc (or (.attachment sk) {}) :ready ready)))

(deftype ReadableSelectorRecipe
  "Reads from the selector."
  [sel :- java.nio.channels.Selector,
   resource :- (I IFailable IOpenAware),
   ^:volatile-mutable thread :- (Maybe Thread)]
  IRed
  (-reduce [this reducef init]
    (ensure-io)
    (ensure-thread-local thread)
    (ensure-open resource)
    (let [sf #(fragile resource
                       (when (.isOpen sel)
                         (.iterator (.selectedKeys sel))))
          af (fn af [ret iter :- (Maybe java.util.Iterator),
                     wait? :- Boolean]
               (cond
                 (reduced? ret) ret
                 (postponed? ret)
                 (unsafe-postponed
                  @ret #(af (unsafe-advance! ret) iter false))
                 wait? (unsafe-postponed ret #(af ret (sf) false))
                (nil? iter) ret
                (.hasNext iter)
                (let [sk :- java.nio.channels.SelectionKey
                      (fragile resource (.next iter))
                      m (selector-key->map sk)]
                  (fragile resource (.remove iter))
                  (recur (reducef ret m) iter false))
                (.isOpen sel) (recur ret iter true)
                :else ret))]
      (af init (sf) false)))
  ISeqable
  (-seq [this] (red-to-seq this))
  ICloneable
  (-clone [this] (throw (unsupported-operation)))
  IThreadLocal
  IPassableThreadLocal
  (-pass! [this new-thread]
    (ensure-thread-local thread)
    (set! thread new-thread)
    this))

(defprotocol ISelector
  (-select :- Integer+ [this timeout-ms :- Integer+])
  (-select-now :- Integer+ [this]))

(defreleasable ^:private SelectorResource
  "Selector resource type."
  [sel :- java.nio.channels.Selector,
   config :- {},
   ^:volatile-mutable error :- (Maybe IException)]
  IConfig
  (-config [this] config)
  IOpenAware
  (-open? [this] (and (nil? error) (.isOpen sel)))
  IFailAware
  (-error [this] error)
  IFailable
  (-fail! [this ex] (when (nil? error) (set! error ex)) nil)
  IReleasable
  (-release! [this] (fragile this (.close sel)) true)
  IReadable
  (-read! [this]
    (->ReadableSelectorRecipe sel this (current-thread)))
  ISelector
  (-select [this timeout-ms]
    (let [i (iint timeout-ms)]
      (if (ipos? i)
        (opened-fragile this (.select sel i))
        (opened-fragile this (.select sel)))))
  (-select-now [this]
    (opened-fragile this (.selectNow sel))))

(defrecord SelectorResourceFactory
  "Factory type for selector resources."
  [selector-provider]
  IAcquirableFactory
  (-acquire! [this]
    (let [sp (or selector-provider
                 (java.nio.channels.spi.SelectorProvider/provider))
          sel
          (.openSelector ^java.nio.channels.spi.SelectorProvider sp)
          r (assoc this :selector-provider sp)]
      (->SelectorResource sel r nil))))

(def+ ^:const ^:private ALL_OPTS
  (iint
   (bit/or java.nio.channels.SelectionKey/OP_READ
           java.nio.channels.SelectionKey/OP_WRITE
           java.nio.channels.SelectionKey/OP_ACCEPT
           java.nio.channels.SelectionKey/OP_CONNECT)))

(defn ^:private interests->selector-opts :- Int
  "Returns host specific selector opts based on interest collection."
  [ch :- java.nio.channels.SelectableChannel, interests :- IRed]
  (let [rf (fn [ret val]
             (condp identical? val
               :all
               (iand (ior ret ALL_OPTS) (.validOps ch))
               :read
               (ior ret java.nio.channels.SelectionKey/OP_READ)
               :write
               (ior ret java.nio.channels.SelectionKey/OP_WRITE)
               :accept
               (ior ret java.nio.channels.SelectionKey/OP_ACCEPT)
               :connect
               (ior ret java.nio.channels.SelectionKey/OP_CONNECT)
               ret))]
    (reduce rf (i0) interests)))


;;;; Public API

(defprotocol ISelectable
  "A protocol for resources that can be registered in a selector."
  {:added v1
   :category "Primary"
   :see '[register! deregister!]}
  (-register! :- nil
    "Registers `_this_` resource with `_selector_`, using
    `_interests_` collection of keywords as an interest set.
    `_user-map_` must be returned by the selector when the
    resource will be ready for one of given interest operations.
    Returns `nil`.
    Must throws when resource is not in non-blocking mode."
    [this selector :- SelectorResource,
     interests :- IRed, user-map :- {}])
  (-deregister! :- nil
    "Deregisters `_this_` resource from `_selector_`. Returns `nil`."
    [this selector :- SelectorResource]))

(defn register* :- nil
  "A helper function that registers given host selectable channel
  `_ch_` within `_selector_` with given `_interests_`
  and `_user-map_`."
  {:added v1
   :see '[register!]}
  [selector :- SelectorResource, resource :- ISelectable
   interests :- IRed, user-map :- {},
   ch :- java.nio.channels.SelectableChannel]
  (fragile resource
           (.register ch ^java.nio.channels.Selector (.-sel selector)
                      (interests->selector-opts ch interests)
                      (assoc (or user-map {}) :resource resource))))

(defn deregister* :- nil
  "A helper function that deregisters given channel `_ch_` from
  `_selector_`."
  {:added v1
   :see '[deregister!]}
  [selector :- SelectorResource, resource :- ISelectable,
   ch :- java.nio.channels.SelectableChannel]
  (fragile resource
           (when-let [k (.keyFor ch (.-sel selector))]
             (.cancel ^java.nio.channels.SelectionKey k))))

(def+ selector-factory :- IAcquirableFactory
  "Selector resource factory."
  {:added v1
   :category "Primary"}
  (->SelectorResourceFactory nil))

(defn selector :- IAcquirableFactory
  "Returns a selector factory with given `_opts_` set."
  {:added v1
   :see '[select register!]
   :category "Primary"}
  [& {:as opts}]
  (merge selector-factory opts))

(defn select :- Integer+
  "Returns number of ready resources among ones registered within
  `_selector_`. Blocks until some resources are ready or until
  `_timeout_` is reached."
  {:added v1
   :see '[select-now selector register!]
   :category "Primary"}
  ([selector :- SelectorResource]
   (select selector nil))
  ([selector :- SelectorResource,
    timeout :- (U nil Integer+ IDuration)]
   (-select selector (milliseconds timeout))))

(defn select-now :- Integer+
  "Returns number of ready resources among ones registered within
  `_selector_`. Returns immediatelly."
  {:added v1
   :see '[select selector register]
   :category "Primary"}
  [selector :- SelectorResource]
  (-select-now selector))

(defn register! :- nil
  "Registers a `_resource_` with `_selector_`, using `_interests_`
  collection of keywords as an interest set. May supply `_user-map_`
  which will be returned by the selector when the resource will be
  ready for one of given interest operations. Returns `nil`.
  Throws when `_resource_` is not in non-blocking mode.

  Supported interest operations are host specific.
  JVM defines following interest operations:

  * `:any` - watch for any operation
  * `:read` - resource is ready for reading
  * `:write` - resource is ready for writing
  * `:accept` - resource is ready to accept a connection
  * `:connect` - resource has been successfully connected."
  {:added v1
   :see '[deregister! select selector]
   :category "Primary"}
  ([selector :- SelectorResource, resource :- ISelectable]
   (-register! resource selector (tuple :any) nil))
  ([selector :- SelectorResource, resource :- ISelectable
    interests :- IRed]
   (-register!
    resource selector (provide-collection interests) nil))
  ([selector :- SelectorResource, resource :- ISelectable
    interests :- IRed, user-map :- {}]
   (-register!
    resource selector (provide-collection interests) user-map)))

(defn deregister! :- nil
  "Deregisters a `_resource_` from `_selector_`. Returns `nil`."
  {:added v1
   :see '[register! select selector]
   :category "Primary"}
  [selector :- SelectorResource, resource :- ISelectable]
  (-deregister! resource selector))<|MERGE_RESOLUTION|>--- conflicted
+++ resolved
@@ -14,7 +14,6 @@
   "Selector resources."
   {:authors ["Jozef Wagner"]
    :categories ["Primary"]}
-<<<<<<< HEAD
   (:refer-clojure :exclude
    [reduce keep neg? reduced? deftype when-let conj let fn string?
     when defn or reset! nil? reify not identical? defprotocol loop
@@ -23,13 +22,6 @@
    [clojure.bootstrap :refer [v1]]
    [dunaj.type :refer [Any AnyFn Fn Maybe U I KeywordMap]]
    [dunaj.boolean :refer [Boolean+ and or not]]
-=======
-  (:api bare-ws)
-  (:require
-   [clojure.bootstrap :refer [v1]]
-   [dunaj.type :refer [Any AnyFn Fn Maybe U I KeywordMap]]
-   [dunaj.boolean :refer [Boolean and or not]]
->>>>>>> ea7c0bf7
    [dunaj.host :refer [keyword->class]]
    [dunaj.host.int :refer [Int iint iadd izero? iand ipos? ior i0]]
    [dunaj.math :refer [Integer+ max neg?]]
@@ -53,14 +45,8 @@
     [IThreadLocal IPassableThreadLocal Thread+
      current-thread ensure-thread-local]]
    [dunaj.string :refer [string?]]
-<<<<<<< HEAD
-   [dunaj.error :refer
-    [IException IFailAware IFailable fail! error
-     fragile opened-fragile unsupported-operation]]
-=======
    [dunaj.error :refer [IException IFailAware IFailable fail! error
                         fragile opened-fragile unsupported-operation]]
->>>>>>> ea7c0bf7
    [dunaj.state.var :refer [def+]]
    [dunaj.coll.recipe :refer [keep]]
    [dunaj.coll.util :refer [merge]]
