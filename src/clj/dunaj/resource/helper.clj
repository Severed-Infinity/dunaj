--- conflicted
+++ resolved
@@ -13,14 +13,10 @@
 (ns dunaj.resource.helper
   "Resource helpers."
   {:authors ["Jozef Wagner"]}
-<<<<<<< HEAD
   (:refer-clojure :exclude
    [reduce contains? first if-not neg? reduced? deftype conj let get
     fn string? when defn or reset! zero? reify not loop merge cond
     partial defmacro if-let max == assoc and])
-=======
-  (:api bare-ws)
->>>>>>> ea7c0bf7
   (:require
    [clojure.bootstrap :refer [v1]]
    [dunaj.type :refer [Any AnyFn Maybe U I Fn]]
@@ -45,14 +41,8 @@
      current-thread ensure-thread-local]]
    [dunaj.string :refer [String+ string?]]
    [dunaj.macro :refer [defmacro]]
-<<<<<<< HEAD
-   [dunaj.error :refer
-    [IFailAware IFailable fail! error
-     fragile opened-fragile unsupported-operation]]
-=======
    [dunaj.error :refer [IFailAware IFailable fail! error fragile
                         opened-fragile unsupported-operation]]
->>>>>>> ea7c0bf7
    [dunaj.state.var :refer [alter-root!]]
    [dunaj.coll.util :refer [merge reduce-batched]]
    [dunaj.coll.default]
