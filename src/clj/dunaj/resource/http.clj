;; Copyright (C) 2013, 2015, Jozef Wagner. All rights reserved.
;;
;; The use and distribution terms for this software are covered by the
;; Eclipse Public License 1.0
;; (http://opensource.org/licenses/eclipse-1.0.php) which can be
;; found in the file epl-v10.html at the root of this distribution.
;;
;; By using this software in any fashion, you are agreeing to be bound
;; by the terms of this license.
;;
;; You must not remove this notice, or any other, from this software.

(ns dunaj.resource.http
  "Resource for fetching data through http with very basic
  functionalities."
  {:authors ["Jozef Wagner"]}
<<<<<<< HEAD
  (:refer-clojure :exclude
   [seq reduce contains? every? satisfies? take-nth first aget =
    boolean map < rest keep merge-with doseq neg? reduced? deftype
    when-let conj let identity long fn empty? string? when-not vec
    when second defn concat symbol declare or reset! name counted? and
    byte-array zero? nth nil? reify not identical? defprotocol true?
    loop merge integer? partition-by condp cond defmacro keyword str
    if-let false? io! max == count apply interpose assoc defrecord])
=======
  (:api bare-ws)
>>>>>>> ea7c0bf7
  (:require
   [clojure.bootstrap :refer [v1]]
   [clojure.core.async]
   [dunaj.type :refer [Any AnyFn Fn Maybe U I KeywordMap]]
   [dunaj.boolean :refer
<<<<<<< HEAD
    [Boolean+ and or not boolean boolean? true? false?]]
   [dunaj.host :refer [Class+ BatchManager Batch AnyBatch
=======
    [Boolean and or not boolean boolean? true? false?]]
   [dunaj.host :refer [Class BatchManager Batch AnyBatch
>>>>>>> ea7c0bf7
                       keyword->class class-instance?]]
   [dunaj.host.int :refer [iint iloop iadd ixFF i0 iinc i1]]
   [dunaj.host.number :refer [long]]
   [dunaj.math :refer [Integer+ integer? max neg? == < zero? nneg?]]
   [dunaj.compare :refer [nil? = identical?]]
   [dunaj.state :refer
    [IOpenAware IReference IMutable IAdjustable ICloneable
     ensure-io reset! adjust! ensure-open io!]]
   [dunaj.flow :refer
    [let loop cond when-not when condp if-let when-let]]
   [dunaj.feature :refer [IConfig]]
   [dunaj.poly :refer
    [reify defrecord deftype defprotocol satisfies?]]
   [dunaj.coll :refer
    [IRed ICounted IBatchedRed IHomogeneous IUnpackedRed seq single?
     -reduce-unpacked second nth reduced? -reduce-batched rest empty?
     item-type reduce contains? assoc conj postponed? postponed
     unsafe-advance! provide-sequential counted? count first ISeqable
     -reduce-batched unsafe-postponed]]
   [dunaj.function :refer [fn defn identity apply]]
   [dunaj.coll.helper :refer [reduce-with-batched* reduce* red-to-seq]]
   [dunaj.concurrent.thread :refer
    [Thread+ IThreadLocal IPassableThreadLocal
     current-thread ensure-thread-local]]
   [dunaj.concurrent.port :refer
    [IMult -tap! -untap! -untap-all! chan put! <!! close!]]
   [dunaj.time :refer [milliseconds]]
   [dunaj.uri :refer [Uri uri? uri]]
   [dunaj.macro :refer [defmacro]]
   [dunaj.identifier :refer [Keyword keyword name symbol named?]]
   [dunaj.state.var :refer [def+ declare]]
   [dunaj.coll.default :refer [vec]]
   [dunaj.coll.recipe :refer
    [keep map take-nth partition-by interpose concat]]
   [dunaj.coll.util :refer
    [every? merge merge-with unpacked batched doseq]]
   [dunaj.host.array :refer
    [array array-manager aget byte-array adapt]]
   [dunaj.host.batch :refer
    [provide-batch-size select-item-type batch-manager
     item-types-match?]]
   [dunaj.string :refer [String+ string? ->str str]]
   [dunaj.error :refer
<<<<<<< HEAD
    [IFailAware IFailable IException
     illegal-argument illegal-state fragile io
     opened-fragile fail! unsupported-operation]]
=======
    [IFailAware IFailable IException illegal-argument illegal-state
     fragile io opened-fragile fail! unsupported-operation]]
>>>>>>> ea7c0bf7
   [dunaj.buffer :refer [dropping-buffer]]
   [dunaj.format :refer [parse]]
   [dunaj.regex]
   [dunaj.resource :refer
    [IImmutableReadable IControllable IFlushable IReadable IWritable
     ISeekable IStatusable IReleasable IAcquirableFactory
     acquire! read!]]
   [dunaj.resource.helper :refer
    [register-factory! defreleasable readable-resource-recipe
     basic-write!]]
   [dunaj.resource.selector :refer
    [ISelectable register* deregister*]]))


;;;; Implementation details

(def+ ^:private default-http-batch-size :- Integer+
  "Default size for http batch."
  8192)

(defn ^:private provide-http-batch-size :- Integer+
  "Returns http batch size taking into account given batch size hint."
  [size-hint :- (Maybe Integer+)]
  (provide-batch-size (max (or size-hint 0) default-http-batch-size)))

(defn ^:private socket-address :- java.net.InetSocketAddress
  "Returns an instance of a socket address."
  [address :- (Maybe String), port :- (Maybe Integer+)]
  (let [port (or port 0)
        address (when address
                  (java.net.InetAddress/getByName address))]
    (java.net.InetSocketAddress.
     ^java.net.InetAddress address (iint port))))

(defprotocol IHttpResource
  (-set-realized! [this])
  (-update-status! [this]))

(deftype ImmutableHttpReader
  [factory]
  IRed
  (-reduce [this reducef init]
    (reduce-with-batched* this reducef init))
  ISeqable
  (-seq [this] (red-to-seq this))
  IHomogeneous
  (-item-type [this] (keyword->class :byte))
  IBatchedRed
  (-reduce-batched [this requested-type size-hint reducef init]
    (io! (-reduce-batched (read! (acquire! factory)) requested-type
                          size-hint reducef init))))

(deftype HttpReader
  "Reads from the http resource. Passable thread local."
  [c :- java.net.URLConnection,
   batch-size :- (Maybe Integer+),
   resource :- (I IFailable IOpenAware),
   ^:volatile-mutable thread :- (Maybe Thread)]
  IRed
  (-reduce [this reducef init]
    (reduce-with-batched* this reducef init))
  ISeqable
  (-seq [this] (red-to-seq this))
  IHomogeneous
  (-item-type [this] (keyword->class :byte))
  ICloneable
  (-clone [this] (throw (unsupported-operation)))
  IBatchedRed
  (-reduce-batched [this requested-type size-hint reducef init]
    (ensure-io)
    (ensure-thread-local thread)
    (ensure-open resource)
    (-set-realized! resource)
    (let [s :- java.io.InputStream
          (fragile resource (.getInputStream c))
          rch (java.nio.channels.Channels/newChannel s)
          st (select-item-type requested-type (item-type this))
          batch-size (provide-batch-size
                      (max (or size-hint 0) (or batch-size 0)))
          batch ^java.nio.ByteBuffer
          (java.nio.ByteBuffer/allocateDirect batch-size)
          af (fn af [ret]
               (cond
                (reduced? ret) ret
                (postponed? ret)
                (unsafe-postponed @ret #(af (unsafe-advance! ret)))
                (.isOpen rch)
                (let [x (fragile resource (.read rch (.clear batch)))]
                  (cond
                   (neg? x) (do (fragile resource (.close s)) ret)
                   (zero? x) (recur ret)
                   :else (recur (reducef ret (.flip batch)))))
                :else ret))]
      (af init))))

(defreleasable ^:private HttpResource
  "Connected HTTP resource type."
  [c :- java.net.URLConnection, batch-size :- Integer+,
   config :- {}, ^:volatile-mutable thread :- (Maybe Thread),
   ^:volatile-mutable error :- (Maybe IException)
   ^:volatile-mutable open? :- Boolean,
   ^:volatile-mutable realized? :- Boolean
   ^:volatile-mutable status :- {}]
  IConfig
  (-config [this] config)
  IOpenAware
  (-open? [this] (and (nil? error) (true? open?)))
  IFailAware
  (-error [this] error)
  IFailable
  (-fail! [this ex] (when (nil? error) (set! error ex)) nil)
  IThreadLocal
  IPassableThreadLocal
  (-pass! [this new-thread]
    (ensure-thread-local thread)
    (set! thread new-thread)
    this)
  IReleasable
  (-release! [this]
    (set! open? (boolean false))
    (when realized? (fragile this (.close (.getInputStream c)))))
  IHttpResource
  (-set-realized! [this] (set! realized? (boolean true)))
  (-update-status! [this]
    (ensure-thread-local thread)
    (ensure-open this)
    (when (and realized? (nil? status))
      (let [rf (fn [m [k v]] (let [v (seq v)
                                   v (if (single? v) (first v) v)]
                               (assoc m k v)))
            us {:headers (reduce rf {} (seq (.getHeaderFields c)))}
            hs (when (class-instance? java.net.HttpURLConnection c)
                 (let [hc :- java.net.HttpURLConnection c]
                   {:request-method (.getRequestMethod hc)
                    :response-code (.getResponseCode hc)
                    :response-message (.getResponseMessage hc)
                    :proxy? (.usingProxy hc)}))
            ss (when (class-instance?
                      javax.net.ssl.HttpsURLConnection c)
                 (let [sc :- javax.net.ssl.HttpsURLConnection c]
                   {:cipher-suite (.getCipherSuite sc)
                    :local-certificates (.getLocalCertificates sc)
                    :local-principal (.getLocalPrincipal sc)
                    :peer-principal (.getPeerPrincipal sc)}))]
        (set! status (merge us hs ss)))))
  IStatusable
  (-status [this]
    (reify
      IReference
      (-deref [_]
        (ensure-open this)
        (-update-status! this)
        (.-status this))))
  IReadable
  (-read! [this]
    (->HttpReader c batch-size this thread))
  IWritable
  (-write! [this coll]
    (when realized?
      (throw (illegal-state
              "Connection has already been established.")))
    (set! realized? (boolean true))
    (fragile this (.setDoOutput c true))
    (when (counted? coll)
      (fragile this
               (.setFixedLengthStreamingMode
                ^java.net.HttpURLConnection c (long (count coll)))))
    (let [s :- java.io.OutputStream
          (fragile this (.getOutputStream c))
          ch (java.nio.channels.Channels/newChannel s)]
      (let [res (basic-write! this ch batch-size thread coll)]
        (fragile this (.close s))
        ;; ensure request has been sent
        (fragile this (.getInputStream c))
        res))))

(def+ key->proxy-type
  {:direct java.net.Proxy$Type/DIRECT
   :http java.net.Proxy$Type/HTTP
   :socks java.net.Proxy$Type/SOCKS})

(defrecord HttpResourceFactory
  "Factory type for HTTP resources."
  [uri proxy secure? allow-ui? timeout use-caches? follow?
   request-properties request-method chunked-streaming
   hostname-verifier ssl-context batch-size]
  IImmutableReadable
  (-read [this] (->ImmutableHttpReader this))
  IAcquirableFactory
  (-acquire! [this]
    (let [batch-size (provide-http-batch-size batch-size)
          uri (dunaj.uri/uri uri)
          proxy (cond
                  (nil? proxy) nil
                  (class-instance? java.net.Proxy proxy) proxy
                  (class-instance? java.net.ProxySelector proxy)
                  (.get (.select ^java.net.ProxySelector proxy uri) 0)
                  :else (java.net.Proxy.
                         (key->proxy-type (:type proxy))
                         (socket-address (:address proxy)
                                         (:port proxy))))
          scheme (.getScheme uri)
          _ (when-not (or (empty? scheme)
                          (= "http" scheme) (= "https" scheme))
              (throw (illegal-argument "Invalid scheme")))
          secure? (cond (= "http" scheme) false
                        (= "https" scheme) true
                        :else secure?)
          uri (dunaj.uri/uri
               (apply ->str (if secure? "https" "http")
                      (if (empty? scheme) "://" ":")
                      (.getRawSchemeSpecificPart uri)
                      (when-not (empty? (.getRawFragment uri))
                        ["#" (.getRawFragment uri)])))
          config (assoc this :uri uri :secure? secure? :proxy proxy)
          c ^java.net.URLConnection
          (if proxy
            (.openConnection (.toURL uri) proxy)
            (.openConnection (.toURL uri)))]
      (when allow-ui? (.setAllowUserInteraction c allow-ui?))
      (when timeout (.setConnectTimeout c (milliseconds timeout)))
      (when use-caches? (.setUseCaches c use-caches?))
      (when follow? (.setInstanceFollowRedirects
                     ^java.net.HttpURLConnection c follow?))
      (when-not (empty? request-properties)
        (reduce (fn [_ [k vs]]
                  (doseq [v (provide-sequential vs)]
                    (.addRequestProperty
                     c
                     (if (named? k) (name k) (->str k))
                     (if (named? v) (name v) (->str v)))))
                request-properties))
      (when request-method
        (.setRequestMethod
         ^java.net.HttpURLConnection c
         (.toUpperCase ^java.lang.String (name request-method))))
      (when chunked-streaming
        (.setChunkedStreamingMode
         ^java.net.HttpURLConnection c
         (if (integer? chunked-streaming) chunked-streaming 0)))
      (when hostname-verifier
        (.setHostnameVerifier
         ^javax.net.ssl.HttpsURLConnection c hostname-verifier))
      (when ssl-context
        (.setSSLSocketFactory
         ^javax.net.ssl.HttpsURLConnection c
         (.getSocketFactory ^javax.net.ssl.SSLContext ssl-context)))
      (->HttpResource
       c batch-size config (current-thread) nil true false nil))))


;;;; Public API

(def+ http-factory :- HttpResourceFactory
  "Http(s) resource factory.
  Current options are:

  * `:uri` - resource uri
  * `:proxy` - `nil`, host proxy instance or map with `:type`,
    `:address` and `:port`, where `:type` is one of `:direct`,
    `:http` or `:socks`.
  * `:secure?` - `nil` or `true` if https is requested
  * `:allow-ui?` - `nil` or boolean. Can request input from user?
  * `:timeout` - `nil` or integer or `IDuration`. Connection timeout.
  * `:use-caches?` - `nil` or boolean. Use resource cache?
  * `:follow?` - `nil` or boolean. Follow redirects?
  * `:request-properties` - `nil` or map with request properties.
  * `:request-method` - `nil` or request method (e.g. 'GET')
  * `:chunked-streaming` - `nil` or boolean. Host specific
  * `:hostname-verifier` - `nil` or host specific hostname verifier
  * `:ssl-context` - `nil` or host specific SSL context
  * `:batch-size` - batch size, low level"
  {:added v1
   :see '[http https]}
  (->HttpResourceFactory
   nil nil false nil nil nil nil nil nil nil nil nil nil))

(defn http :- (I IImmutableReadable IAcquirableFactory)
  "Returns HTTP resource factory with given `_uri_` and `_opts_` set.
  Note that URI scheme has precedence over any other protocol
  settings set in the factory."
  {:added v1
   :see '[https http-factory]}
  [uri :- (U nil String Uri) & {:as opts}]
  (merge http-factory (assoc opts :uri uri)))

(defn https :- (I IImmutableReadable IAcquirableFactory)
  "Returns HTTPS resource factory with given `_uri_` and `_opts_` set.
  Note that URI scheme has precedence over any other protocol
  related settings set in the factory."
  {:added v1
   :see '[http http-factory]}
  [uri :- (U nil String Uri) & {:as opts}]
  (merge http-factory (assoc opts :uri uri :secure? true)))

(register-factory! "http" http-factory)
(register-factory! "https" http-factory)<|MERGE_RESOLUTION|>--- conflicted
+++ resolved
@@ -14,7 +14,6 @@
   "Resource for fetching data through http with very basic
   functionalities."
   {:authors ["Jozef Wagner"]}
-<<<<<<< HEAD
   (:refer-clojure :exclude
    [seq reduce contains? every? satisfies? take-nth first aget =
     boolean map < rest keep merge-with doseq neg? reduced? deftype
@@ -23,21 +22,13 @@
     byte-array zero? nth nil? reify not identical? defprotocol true?
     loop merge integer? partition-by condp cond defmacro keyword str
     if-let false? io! max == count apply interpose assoc defrecord])
-=======
-  (:api bare-ws)
->>>>>>> ea7c0bf7
   (:require
    [clojure.bootstrap :refer [v1]]
    [clojure.core.async]
    [dunaj.type :refer [Any AnyFn Fn Maybe U I KeywordMap]]
    [dunaj.boolean :refer
-<<<<<<< HEAD
     [Boolean+ and or not boolean boolean? true? false?]]
    [dunaj.host :refer [Class+ BatchManager Batch AnyBatch
-=======
-    [Boolean and or not boolean boolean? true? false?]]
-   [dunaj.host :refer [Class BatchManager Batch AnyBatch
->>>>>>> ea7c0bf7
                        keyword->class class-instance?]]
    [dunaj.host.int :refer [iint iloop iadd ixFF i0 iinc i1]]
    [dunaj.host.number :refer [long]]
@@ -58,7 +49,8 @@
      unsafe-advance! provide-sequential counted? count first ISeqable
      -reduce-batched unsafe-postponed]]
    [dunaj.function :refer [fn defn identity apply]]
-   [dunaj.coll.helper :refer [reduce-with-batched* reduce* red-to-seq]]
+   [dunaj.coll.helper :refer
+    [reduce-with-batched* reduce* red-to-seq]]
    [dunaj.concurrent.thread :refer
     [Thread+ IThreadLocal IPassableThreadLocal
      current-thread ensure-thread-local]]
@@ -81,14 +73,8 @@
      item-types-match?]]
    [dunaj.string :refer [String+ string? ->str str]]
    [dunaj.error :refer
-<<<<<<< HEAD
-    [IFailAware IFailable IException
-     illegal-argument illegal-state fragile io
-     opened-fragile fail! unsupported-operation]]
-=======
     [IFailAware IFailable IException illegal-argument illegal-state
      fragile io opened-fragile fail! unsupported-operation]]
->>>>>>> ea7c0bf7
    [dunaj.buffer :refer [dropping-buffer]]
    [dunaj.format :refer [parse]]
    [dunaj.regex]
