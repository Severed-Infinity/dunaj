;; Copyright (C) 2013, 2015, Jozef Wagner. All rights reserved.
;;
;; The use and distribution terms for this software are covered by the
;; Eclipse Public License 1.0
;; (http://opensource.org/licenses/eclipse-1.0.php) which can be
;; found in the file epl-v10.html at the root of this distribution.
;;
;; By using this software in any fashion, you are agreeing to be bound
;; by the terms of this license.
;;
;; You must not remove this notice, or any other, from this software.

(ns dunaj.resource.file
  "Host filesystem resources."
  {:authors ["Jozef Wagner"]}
<<<<<<< HEAD
  (:refer-clojure :exclude
   [keep neg? reduced? deftype let long fn string? when defn declare
    or reset! nil? reify not defprotocol loop merge cond max assoc
    resolve defrecord and])
=======
  (:api bare-ws)
>>>>>>> ea7c0bf7
  (:require
   [clojure.bootstrap :refer [v1]]
   [dunaj.type :refer [Any AnyFn Fn Maybe U I KeywordMap]]
   [dunaj.boolean :refer [and or not]]
   [dunaj.host :refer [AnyArray keyword->class class-instance?]]
   [dunaj.host.int :refer [iint iloop iadd i0]]
   [dunaj.math :refer [Integer+ max neg?]]
   [dunaj.host.number :refer [long]]
   [dunaj.compare :refer [nil?]]
   [dunaj.state :refer [IOpenAware IReference IMutable ICloneable
                        ensure-io reset! open? ensure-open]]
   [dunaj.flow :refer [let loop cond when]]
   [dunaj.feature :refer [IConfig]]
   [dunaj.poly :refer [reify defprotocol deftype defrecord]]
   [dunaj.coll :refer
    [IRed ICounted IBatchedRed IHomogeneous reduced? ISeqable
     -reduce-batched provide-collection assoc]]
   [dunaj.function :refer [fn defn]]
   [dunaj.coll.helper :refer
    [reduce-with-batched* advance-fn red-to-seq]]
   [dunaj.host.array :refer [array]]
   [dunaj.host.batch :refer [select-item-type provide-batch-size]]
   [dunaj.concurrent.thread :refer
    [Thread+ IThreadLocal IPassableThreadLocal
     current-thread ensure-thread-local]]
   [dunaj.string :refer [String+ string?]]
   [dunaj.uri :refer [Uri uri uri? absolute? resolve]]
   [dunaj.state.var :refer [def+ declare]]
<<<<<<< HEAD
   [dunaj.error :refer [IException IFailAware IFailable opened-fragile
                        fail! error fragile]]
=======
   [dunaj.error :refer [IException IFailAware IFailable
                        opened-fragile fail! error fragile]]
>>>>>>> ea7c0bf7
   [dunaj.coll.recipe :refer [keep]]
   [dunaj.coll.util :refer [merge]]
   [dunaj.resource :refer
    [IImmutableReadable IReleasable IFlushable IReadable
     IAcquirableFactory IWritable ISeekable acquire!]]
   [dunaj.resource.helper :refer
    [register-factory! basic-write!
     readable-resource-recipe defreleasable]]))


;;;; Implementation details

(def+ ^:private default-file-batch-size :- Integer+
  "Default size for file batch."
  8192)

(defn ^:private provide-file-batch-size :- Integer+
  "Returns file batch size taking into account given batch size hint."
  [size-hint :- (Maybe Integer+)]
  (provide-batch-size (max (or size-hint 0) default-file-batch-size)))

(defn ^:private get-fs :- java.nio.file.FileSystem
  "Returns filesystem based on `x`."
  [x :- Any]
  (cond (class-instance? java.nio.file.FileSystem x) x
        (nil? x) (java.nio.file.FileSystems/getDefault)
        :else (java.nio.file.FileSystems/getFileSystem (uri x))))

(defn ^:private to-path :- java.nio.file.Path
  "Returns NIO Path object based on given string or uri `x`.
  Relative paths are resolved in the current working directory."
  [fs :- java.nio.file.FileSystem, x :- (U String Uri),
   wd :- (U nil String Uri)]
  (let [x (uri x)
        wduri (uri (or wd "."))]
    (cond (absolute? x) (java.nio.file.Paths/get x)
          (absolute? wduri)
          (.resolve (java.nio.file.Paths/get wduri) (.toString x))
          :else (let [ea (array java.lang.String [])
                      rp (.getPath fs (.toString wduri) ea)]
                  (.resolve rp (.toString x))))))

(def+ ^:private oom :- KeywordMap
  "A Keyword -> OpenOption translation map."
  {:append java.nio.file.StandardOpenOption/APPEND
   :create java.nio.file.StandardOpenOption/CREATE
   :new java.nio.file.StandardOpenOption/CREATE_NEW
   :delete java.nio.file.StandardOpenOption/DELETE_ON_CLOSE
   :dsync java.nio.file.StandardOpenOption/DSYNC
   :read java.nio.file.StandardOpenOption/READ
   :sparse java.nio.file.StandardOpenOption/SPARSE
   :sync java.nio.file.StandardOpenOption/SYNC
   :truncate java.nio.file.StandardOpenOption/TRUNCATE_EXISTING
   :write java.nio.file.StandardOpenOption/WRITE})

(defn ^:private translate-oos :- AnyArray
  "Returns array of OpenOption objects based on given collection of
  keyword modes in `coll`."
  [coll :- IRed]
  (array java.nio.file.OpenOption (keep #(or (oom %) %) coll)))

(defn ^:private file-channel :- java.nio.channels.FileChannel
  "Returns NIO FileChannel based on given `path` and open `mode`s."
  [path :- java.nio.file.Path, mode :- IRed]
  (java.nio.channels.FileChannel/open
   path (translate-oos (provide-collection mode))))

(declare ->FileResourceImmutableReader)

(defreleasable FileResourceImmutableReader
  "Reads always from the begining of the file. Passable thread local."
  [fch :- java.nio.channels.FileChannel,
   batch-size :- (Maybe Integer+),
   ^:volatile-mutable thread :- (Maybe Thread),
   ^:volatile-mutable error :- (Maybe IException)]
  IAcquirableFactory
  (-acquire! [this] this)
  IReleasable
  (-release! [this] (fragile this (.close fch)) nil)
  IOpenAware
  (-open? [this] (and (nil? error) (.isOpen fch)))
  IFailAware
  (-error [this] error)
  IFailable
  (-fail! [this ex] (when (nil? error) (set! error ex)) nil)
  IThreadLocal
  IPassableThreadLocal
  (-pass! [this new-thread]
    (ensure-thread-local thread)
    (set! thread new-thread)
    this)
  IRed
  (-reduce [this reducef init]
    (reduce-with-batched* this reducef init))
  ISeqable
  (-seq [this] (red-to-seq this))
  ICounted
  (-count [this]
    (ensure-thread-local thread)
    (ensure-open this)
    (fragile this (.size fch)))
  IHomogeneous
  (-item-type [this] (keyword->class :byte))
  IBatchedRed
  (-reduce-batched [this requested-type size-hint reducef init]
    (ensure-thread-local thread)
    (ensure-open this)
    (fragile this (.position fch (i0)))
    (let [st (select-item-type requested-type (keyword->class :byte))
          batch-size (provide-file-batch-size
                      (max (or size-hint 0) (or batch-size 0)))
          batch ^java.nio.ByteBuffer
          (java.nio.ByteBuffer/allocateDirect batch-size)
          af (advance-fn [ret]
              (do (.clear batch)
                  (if (neg? (fragile this (.read fch batch)))
                    ret
                    (recur (reducef ret (.flip batch))))))]
      (af init))))

(defprotocol ITruncatable
  "A protocol for truncatable resources."
  {:added v1
   :see '[truncate!]}
  (-truncate! :- nil
    "Truncates `_this_` file resource to a given `_size_`,
    returning `nil`."
    [this size :- Integer+]))

(defreleasable ^:private FileResource
  "File resource type. Passable thread local."
  [fch :- java.nio.channels.FileChannel,
   batch-size :- (Maybe Integer+), config :- {},
   ^:volatile-mutable thread :- (Maybe Thread),
   ^:volatile-mutable error :- (Maybe IException)]
  IConfig
  (-config [this] config)
  IOpenAware
  (-open? [this] (and (nil? error) (.isOpen fch)))
  IFailAware
  (-error [this] error)
  IFailable
  (-fail! [this ex] (when (nil? error) (set! error ex)) nil)
  IThreadLocal
  IPassableThreadLocal
  (-pass! [this new-thread]
    (ensure-thread-local thread)
    (set! thread new-thread)
    this)
  IReleasable
  (-release! [this]
    (when (open? this)
      (try
        (.force fch true)
        (catch java.lang.Exception e
          (fail! this e) (.close fch) (throw e))))
    (fragile this (.close fch))
    nil)
  IFlushable
  (-flush! [this]
    (ensure-thread-local thread)
    (ensure-open this)
    (fragile this (.force fch true))
    nil)
  IReadable
  (-read! [this]
    (readable-resource-recipe this fch batch-size thread))
  IWritable
  (-write! [this coll]
    (basic-write! this fch batch-size thread coll))
  ITruncatable
  (-truncate! [this size]
    (ensure-thread-local thread)
    (ensure-open this)
    (fragile this (.truncate fch (long size)))
    nil)
  ISeekable
  (-size [this]
    (ensure-thread-local thread)
    (ensure-open this)
    (fragile this (.size fch)))
  (-position [this]
    (reify
      IReference
      (-deref [_]
        (ensure-thread-local thread)
        (ensure-open this)
        (fragile this (.position fch)))
      IMutable
      (-reset! [_ nval]
        (ensure-thread-local thread)
        (ensure-open this)
        (fragile this (.position fch (long nval))) nval))))

(defrecord FileResourceFactory
  "Factory type for file resources supporting immutable reads."
  [uri mode batch-size file-system working-directory]
  IImmutableReadable
  (-read [this]
    (let [fs (get-fs file-system)]
      (acquire! (->FileResourceImmutableReader
                 (file-channel (to-path fs uri working-directory) nil)
                 (provide-file-batch-size batch-size)
                 (current-thread) nil))))
  IAcquirableFactory
  (-acquire! [this]
    (let [fs (get-fs file-system)
          path (to-path fs uri working-directory)
          batch-size (provide-file-batch-size batch-size)]
      (->FileResource
       (file-channel path mode) batch-size
       (assoc this
         :uri (.toUri path)
         :batch-size batch-size
         :file-system fs)
       (current-thread) nil))))


;;;; Public API

(def+ file-factory :- (I IImmutableReadable IAcquirableFactory)
  "A file resource factory. Passable thread local.
  Current options are:

  * `:uri` - file uri
  * `:mode` - host specific, usually a combination of `:append`,
    `:create`, `:new`, `:delete`, `:dsync`, `:read`, `:sparse`,
    `:sync`, `:truncate` and `:write`
  * `:batch-size` - default batch size, low level
  * `:file-system` - `nil` or host specifis filesystem object
  * `:working-directory` - `nil` or URI of a working directory

  Use `config` to get configuration parameters from an acquired file
  resource."
  {:added v1
   :see '[file]}
  (->FileResourceFactory nil [:read :write :create] nil nil nil))

(defn file :- (I IImmutableReadable IAcquirableFactory)
  "Returns factory for passable thread local files, with given
  `_uri_` and `_opts_` set.

  In addition to readable and writable, files are flushable,
  seekable and truncatable."
  {:added v1
   :see '[file-factory dunaj.resource/resource]}
  [uri :- (U nil String Uri) & {:as opts}]
  (merge file-factory (assoc opts :uri uri)))

(defn truncate! :- nil
  "Truncates given resource `_res_` to `_size_`. Returns `nil`."
  {:added v1}
  [res :- ITruncatable, size :- Integer+]
  (-truncate! res size))

(register-factory! nil file-factory)
(register-factory! "file" file-factory)<|MERGE_RESOLUTION|>--- conflicted
+++ resolved
@@ -13,14 +13,10 @@
 (ns dunaj.resource.file
   "Host filesystem resources."
   {:authors ["Jozef Wagner"]}
-<<<<<<< HEAD
   (:refer-clojure :exclude
    [keep neg? reduced? deftype let long fn string? when defn declare
     or reset! nil? reify not defprotocol loop merge cond max assoc
     resolve defrecord and])
-=======
-  (:api bare-ws)
->>>>>>> ea7c0bf7
   (:require
    [clojure.bootstrap :refer [v1]]
    [dunaj.type :refer [Any AnyFn Fn Maybe U I KeywordMap]]
@@ -49,13 +45,8 @@
    [dunaj.string :refer [String+ string?]]
    [dunaj.uri :refer [Uri uri uri? absolute? resolve]]
    [dunaj.state.var :refer [def+ declare]]
-<<<<<<< HEAD
-   [dunaj.error :refer [IException IFailAware IFailable opened-fragile
-                        fail! error fragile]]
-=======
    [dunaj.error :refer [IException IFailAware IFailable
                         opened-fragile fail! error fragile]]
->>>>>>> ea7c0bf7
    [dunaj.coll.recipe :refer [keep]]
    [dunaj.coll.util :refer [merge]]
    [dunaj.resource :refer
