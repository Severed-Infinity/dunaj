;; Copyright (C) 2013, 2015, Jozef Wagner. All rights reserved.
;;
;; The use and distribution terms for this software are covered by the
;; Eclipse Public License 1.0
;; (http://opensource.org/licenses/eclipse-1.0.php) which can be
;; found in the file epl-v10.html at the root of this distribution.
;;
;; By using this software in any fashion, you are agreeing to be bound
;; by the terms of this license.
;;
;; You must not remove this notice, or any other, from this software.

(ns dunaj.resource.collreader
  "Class for dunaj.resource.host/coll-reader.

  IMPORTANT: This is a helper namespace. It does not contain any
  public vars and there is *no need to require this namespace*
  directly."
  {:authors ["Jozef Wagner"]}
<<<<<<< HEAD
  (:refer-clojure :exclude
   [and or not nil? = reset! let cond loop when reify defprotocol
    deftype defrecord first seq next empty? conj fn defn defmacro
    if-let])
  (:require [dunaj.boolean :refer [and or not]]
=======
  (:api bare-ws)
  (:require [dunaj.boolean :refer [Boolean and or not]]
>>>>>>> ea7c0bf7
            [dunaj.host.int :refer [iint iinc i0 i-1 i< iadd]]
            [dunaj.compare :refer [nil? =]]
            [dunaj.state :refer [reset! trade! alter!]]
            [dunaj.flow :refer [let cond loop if-let]]
            [dunaj.feature :refer [assoc-meta]]
            [dunaj.poly :refer [reify defprotocol deftype defrecord]]
            [dunaj.coll :refer [first item-type seq next empty? conj]]
            [dunaj.function :refer [fn defn]]
            [dunaj.host.array :refer [aset-char! array-manager]]
            [dunaj.macro :refer [defmacro]]
            [dunaj.state.basic :refer [local]])
  (:gen-class
   :extends java.io.Reader
   :state state
   :name dunaj.resource.CollReader
   :init init
   :constructors {[java.lang.Object] []}
   :main false))

(deftype CollWrapState [csr])

(defn -init [coll] [[] (->CollWrapState (local (seq coll)))])

(defn -close [this])

(defmacro get-state
  "All this just to eliminate reflection."
  [x]
  (let [x (if clojure.core/*compile-files*
            (assoc-meta x {:tag 'dunaj.resource.CollReader})
            x)]
    `(.state ~x)))

(defn -read-char<>-int-int [this carr off len]
  (let [s :- CollWrapState (get-state this)
        csr (.-csr ^dunaj.resource.collreader.CollWrapState s)]
    (if (nil? @csr)
      (i-1)
      ;; TODO: make it faster for char batchable colls
      (loop [s @csr, i (i0)]
        (if (and (not (nil? s)) (i< i len))
          (do (aset-char! carr (iadd i off) (first s))
              (recur (next s) (iinc i)))
          (do (reset! csr s) i))))))<|MERGE_RESOLUTION|>--- conflicted
+++ resolved
@@ -17,16 +17,11 @@
   public vars and there is *no need to require this namespace*
   directly."
   {:authors ["Jozef Wagner"]}
-<<<<<<< HEAD
   (:refer-clojure :exclude
    [and or not nil? = reset! let cond loop when reify defprotocol
     deftype defrecord first seq next empty? conj fn defn defmacro
     if-let])
-  (:require [dunaj.boolean :refer [and or not]]
-=======
-  (:api bare-ws)
-  (:require [dunaj.boolean :refer [Boolean and or not]]
->>>>>>> ea7c0bf7
+  (:require [dunaj.boolean :refer [Boolean+ and or not]]
             [dunaj.host.int :refer [iint iinc i0 i-1 i< iadd]]
             [dunaj.compare :refer [nil? =]]
             [dunaj.state :refer [reset! trade! alter!]]
