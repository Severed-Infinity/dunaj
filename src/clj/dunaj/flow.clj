--- conflicted
+++ resolved
@@ -23,14 +23,9 @@
   (:refer-clojure :exclude
    [while delay eval if-not when-let if-some let doto when-not when
     force dotimes letfn loop condp cond if-let case comment when-some
-    satisfies? deftype defn nil? defprotocol defmacro ==])
+    satisfies? deftype defn nil? defprotocol defmacro == and or not])
   (:require
-<<<<<<< HEAD
    [clojure.dunaj-deftype :refer [satisfies?]]
-=======
-   [clojure.core :refer
-    [locking list list* var throw satisfies? fn* identical?]]
->>>>>>> 59ca407d
    [clojure.bootstrap :refer
     [defalias defmacro defprotocol deftype defn v1 replace-var!]]
    [dunaj.boolean :refer [and or not]]
@@ -199,7 +194,7 @@
    :indent 1
    :let-bindings true}
   [bindings & body]
-  `(if-let ~bindings (clojure.core/do ~@body)))
+  `(if-let ~bindings (do ~@body)))
 
 (defalias when-some
   "bindings => binding-form test
