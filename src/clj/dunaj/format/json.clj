;; Copyright (C) 2013, 2015, Jozef Wagner. All rights reserved.
;;
;; The use and distribution terms for this software are covered by the
;; Eclipse Public License 1.0
;; (http://opensource.org/licenses/eclipse-1.0.php) which can be
;; found in the file epl-v10.html at the root of this distribution.
;;
;; By using this software in any fashion, you are agreeing to be bound
;; by the terms of this license.
;;
;; You must not remove this notice, or any other, from this software.

(ns dunaj.format.json
  "JSON liberal formatter with support for lazy parsing and pretty
  printing.

  Parser assumes input is valid JSON (ECMA-404),
  treats ',' and ':' as whitespaces, protects against malicious
  literals and by default handles incomplete input.
  Not suitable if you need a strict parser.

  Printer supports naive pretty mode with ANSII color support."
  {:authors ["Jozef Wagner"]}
<<<<<<< HEAD
  (:refer-clojure :exclude
   [seq reduce first = take dec map < rest keep char mapcat cons pos?
    if-not sequential? neg? deftype conj! remove * min conj let ->
    identity fn empty? string? when-not vec when second > defn symbol
    - assoc! or name nth nil? not identical? defprotocol true? print /
    >= partition loop cond inc + str false? max == count apply assoc
    defrecord repeat and])
  (:require
   [clojure.bootstrap :refer [scratch v1]]
   [dunaj.type :refer [Fn Any AnyFn Maybe U I]]
   [dunaj.boolean :refer [Boolean+ and or not true? false?]]
=======
  (:api bare-ws)
  (:require
   [clojure.bootstrap :refer [scratch v1]]
   [dunaj.type :refer [Fn Any AnyFn Maybe U I]]
   [dunaj.boolean :refer [Boolean and or not true? false?]]
>>>>>>> ea7c0bf7
   [dunaj.host :refer [Batch keyword->class class-instance?]]
   [dunaj.host.int :refer
    [Int iint iinc i== i< isub izero? idec ineg? i> i< i<< imax iadd
     iloop i0 i1 i2 i3 i4 i5 i8 iFF ione? i-1 imul i10 idiv idigit?
     ioctal? ihexa? ihexa->int idigit->int ismall-letter? iCAPITAL_M
     icapital-letter? iZERO iUS iDEL iHT iCR iLF iCOLON iSPACE iCOMMA
     iLBRACKET iRBRACKET iQUOTE iAPOS iBACKSLASH iSLASH iLBRACE
     iRBRACE iTILDE iSMALL_B iSMALL_F iSMALL_N iSMALL_R iMINUS
     iSMALL_U iSMALL_T iPLUS iCAPITAL_E iSMALL_E iCAPITAL_N iSMALL_X
     iCAPITAL_X iBS iHT iCR iLF iFF iCAPITAL_R iSMALL_R iDOT]]
   [dunaj.math :refer
    [max min < == > neg? + inc >= inc dec - pos? * /]]
   [dunaj.compare :refer [identical? nil? = defsentinel]]
<<<<<<< HEAD
   [dunaj.flow :refer
    [when when-not cond let loop if-not]]
=======
   [dunaj.flow :refer [when when-not cond let loop if-not]]
>>>>>>> ea7c0bf7
   [dunaj.threading :refer [->]]
   [dunaj.poly :refer
    [deftype defprotocol extend-protocol! defrecord]]
   [dunaj.coll :refer
    [first rest seq second reduce empty? slice count nth conj assoc
     ISeq ISeqable sequential? settle! edit conj! assoc!]]
   [dunaj.function :refer [fn defn identity apply]]
   [dunaj.error :refer [illegal-state unsupported-operation]]
   [dunaj.identifier :refer [INamed name symbol]]
   [dunaj.char :refer [Char char]]
   [dunaj.string :refer
    [String+ MutableString ->str empty-string str string?]]
   [dunaj.state.var :refer [def+]]
   [dunaj.coll.default :refer [empty-vec empty-map vec]]
   [dunaj.coll.cons-seq :refer [cons]]
   [dunaj.coll.lazy-seq-map :refer [lazy-seq->map]]
   [dunaj.coll.tuple :as ct :refer [tuple pair]]
   [dunaj.coll.recipe :refer
    [map partition keep mapcat take repeat remove]]
   [dunaj.format :refer [IParserFactory IPrinterFactory parse print]]
   [dunaj.format.helper :refer [string-to-batch! string-cat-batch!]]
   [dunaj.format.parser :refer
    [parser-engine string-literal-constructor leftover IParserMachine
     ITokenizerMachine -analyze-eof! container-parser -parser-config
     skipping-tokenizer tokenizer-engine IParserMachineFactory
     ILazyParserMachineFactory ILazyParserMachine -dispatch-parser
     literal-tokenizer ignore-token lazy-parser-engine
     perror eof-handler keep? ignore? lazy-parser lazy-item-limit
     lazy-level-limit take-until-token drop-until-token]]
   [dunaj.format.printer :refer
    [IContainerPrinterMachine -printer-to-type IPrinterMachineFactory
     printer-engine -indent invalid-item-handler print-colored! red
     pretty-printer-engine print! IIndentedMachine cyan prev-indent
     next-indent base-indent color default-color custom-colorer]]))


;;;; Implementation details

(defsentinel nothing)

;;;; Parser

(defn json-whitespace? :- Boolean
  "Returns true if `x` represents a JSON whitespace Unicode code
  point, otherwise returns false."
  [x :- Int]
  (or (i== x (iSPACE)) (i== x (iLF)) (i== x (iCOMMA))
      (i== x (iCOLON)) (i== x (iHT)) (i== x (iCR))))

;;; true, false and null literals

(literal-tokenizer "true" "true" true)
(literal-tokenizer "false" "false" false)
(literal-tokenizer "null" "null" nil)

;;; number literal

(defn json-number-element? :- Boolean
  "Returns true if `x` represents a Unicode code point which is a
  valid character of a JSON Number Literal, otherwise returns false."
  [x :- Int]
  (or (idigit? x) (i== x (iMINUS)) (i== x (iPLUS)) (i== x (iDOT))
      (i== x (iSMALL_E)) (i== x (iCAPITAL_E))))

(deftype JsonNumberLiteralTokenizerMachine
  "A type for a JSON Number Literal tokenizer machine."
  [config state ^:unsynchronized-mutable decimal?
   ^:unsynchronized-mutable ts :- MutableString]
  ITokenizerMachine
  (-analyze-batch! [this bm batch]
    (let [batch :- (Batch java.lang.Character) batch
          begin (.position batch)]
      (loop []
        (if-not (.hasRemaining batch)
          (do (string-cat-batch!
               ts batch begin (.position batch) state)
              this)
          (let [pos (.position batch)
                x (iint (.get batch))]
            (if (json-number-element? x)
              (do (when (or (i== x (iDOT))
                            (i== x (iCAPITAL_E))
                            (i== x (iSMALL_E)))
                    (set! decimal? true))
                  (recur))
              (do (string-cat-batch! ts batch begin pos state)
                  (.position batch pos)
                  (-analyze-eof! this))))))))
  (-analyze-eof! [this]
    (let [s :- String (settle! ts)]
      (cond (not decimal?) (let [bi (java.math.BigInteger. s)]
                             (if (>= (.bitLength bi) 64)
                               (clojure.lang.BigInt/fromBigInteger bi)
                               (.longValue bi)))
            (not (:bigdec config)) (java.lang.Double/valueOf s)
            clojure.core/*math-context*
            (java.math.BigDecimal. s clojure.core/*math-context*)
            :else (java.math.BigDecimal. s)))))

(defn json-number-literal
  "Returns JSON Number Literal Tokenizer Machine."
  [config state item]
  (let [ts ^java.lang.StringBuilder (edit empty-string)]
    (->JsonNumberLiteralTokenizerMachine
     config state false (.append ts (char item)))))

;;; string literal

(defn ^:private invalid-json-string-element? :- Boolean
  "Returns true if `x` is a Unicode code point of an invalid character
  inside a string literal, otherwise returns false."
  [x :- Int]
  (i< x (iSPACE)))

(defn ^:private from-escape :- Char
  "Returns character which is represented by an escape character with
  Unicode code point `x`.
  Throws if escape character is not recognized."
  [x :- Int]
  (cond (i== x (iQUOTE)) \"
        (i== x (iAPOS)) \'
        (i== x (iBACKSLASH)) \\
        (i== x (iSLASH)) \/
        (i== x (iSMALL_B)) \u0008
        (i== x (iSMALL_F)) \u000c
        (i== x (iSMALL_N)) \u000a
        (i== x (iSMALL_R)) \u000d
        (i== x (iSMALL_T)) \u0009
        :else (perror "invalid escape character " (char x))))

(def+ json-string-literal
  "Function which returns a JSON String Literal Tokenizer Machine."
  (string-literal-constructor
   invalid-json-string-element? from-escape false))

;;; array container

(container-parser "json-array" :json-array-close nil empty-vec)

;;; object container

(deftype JsonObjectContainer
  "JSON Object container parser machine type."
  [config ^:unsynchronized-mutable contents
   ^:unsynchronized-mutable key key-fn value-fn]
  IParserMachine
  (-parse-value! [this token parents]
    (cond (identical? :json-object-close token) (settle! contents)
          (nothing? key) (do (set! key (key-fn token)) this)
          :else (let [x (value-fn key token)]
                  (when-not (identical? x value-fn)
                    (set! contents (assoc! contents key token)))
                  (set! key nothing)
                  this)))
  (-parse-eof! [this parents]
    (eof-handler this config (settle! contents)
                 "json object container parser machine"))
  ILazyParserMachine
  (-parse-seq [this coll parents]
    (let [pred? #(identical? :json-object-close %)
          item-limit (* 2 (lazy-item-limit config))
          level-limit (lazy-level-limit config)
          keyvals (take-until-token
                   parents pred? item-limit level-limit coll)
          mf (fn [p] (let [k (key-fn (ct/key p))
                           v (value-fn k (ct/val p))]
                      (when-not (identical? v value-fn) (pair k v))))]
      (pair (lazy-seq->map
             (mapcat identity (keep mf (partition 2 keyvals))))
            (drop-until-token
             parents pred? item-limit level-limit coll)))))

(defn json-object-container
  "Constructor for json object container parser machine."
  [config state]
  (->JsonObjectContainer config (edit empty-map) nothing
                         (:key-fn config) (:value-fn config)))


;;;; Printer

(deftype JsonTopContainer
  "Top level printer container for JSON printer."
  [config state coll]
  IContainerPrinterMachine
  (-children [this parents] coll)
  (-print-before! [this bm batch parents] nil)
  (-print-after! [this bm batch parents] nil)
  (-print-between! [this bm batch parents]
    (print! batch bm state \space)))

(def+ json-true-batch (string-to-batch! "true"))
(def+ json-false-batch (string-to-batch! "false"))
(def+ json-null-batch (string-to-batch! "null"))
(def+ json-quote-batch (string-to-batch! "\\\""))
(def+ json-backslash-batch (string-to-batch! "\\\\"))
(def+ json-slash-batch (string-to-batch! "\\/"))
(def+ json-bs-batch (string-to-batch! "\\b"))
(def+ json-ht-batch (string-to-batch! "\\t"))
(def+ json-lf-batch (string-to-batch! "\\n"))
(def+ json-ff-batch (string-to-batch! "\\f"))
(def+ json-cr-batch (string-to-batch! "\\r"))
(def+ json-ls-batch (string-to-batch! "\\u2028"))
(def+ json-ps-batch (string-to-batch! "\\u2029"))
(def+ json-level-limit-batch (string-to-batch! "#"))
(def+ json-item-limit-batch (string-to-batch! "..."))

;;; printer for JSON object

(deftype JsonObjectPrinter
  "JSON Object printer machine type."
  {:predicate 'json-object-printer?}
  [config state coll]
  IContainerPrinterMachine
  (-children [this parents] coll)
  (-print-before! [this bm batch parents]
    (print! batch bm state \{))
  (-print-after! [this bm batch parents]
    (print! batch bm state \}))
  (-print-between! [this bm batch parents]
    (print! batch bm state \,)))

(defn json-object-printer
  "Constructor for JSON Object printer machine."
  [config state coll]
  (let [key-fn (:key-fn config)
        value-fn (:value-fn config)
        kf #(let [k (ct/key %), v (value-fn k (ct/val %))]
              (when-not (identical? value-fn v) (pair (key-fn k) v)))
        transformed (keep kf coll)]
    (->JsonObjectPrinter config state transformed)))

(deftype JsonEntryContainer
  [config state contents]
  IContainerPrinterMachine
  (-children [this parents] contents)
  (-print-before! [this bm batch parents] nil)
  (-print-after! [this bm batch parents] nil)
  (-print-between! [this bm batch parents]
    (print! batch bm state \:)))

;;; printer for JSON array

(deftype JsonContainer [config state coll]
  IContainerPrinterMachine
  (-children [this parents] coll)
  (-print-before! [this bm batch parents]
    (print! batch bm state \[))
  (-print-after! [this bm batch parents]
    (print! batch bm state \]))
  (-print-between! [this bm batch parents]
    (print! batch bm state \,)))

;;; printing strings

(def+ ^:private zeroes :- String "0000")

(defn ^:private to-escape
  "Returns batch containing escape sequence or nil, if no
  escape sequence is needed."
  [config x]
  (let [ci (iint x)]
    (cond
     (i== ci (iQUOTE)) json-quote-batch
     (i== ci (iSLASH)) (when (:escape-slash config) json-slash-batch)
     (i== ci (iBACKSLASH)) json-backslash-batch
     (and (i< (iUS) ci) (i< ci (iDEL))) nil
     (i== ci (iBS)) json-bs-batch
     (i== ci (iHT)) json-ht-batch
     (i== ci (iLF)) json-lf-batch
     (i== ci (iFF)) json-ff-batch
     (i== ci (iCR)) json-cr-batch
     (i== ci (iint 0x2028))
     (when (:escape-js-separators config) json-ls-batch)
     (i== ci (iint 0x2029))
     (when (:escape-js-separators config) json-ps-batch)
     :else (when (:escape-unicode config)
             (let [ns (java.lang.Integer/toString ci 16)]
               (string-to-batch!
                (->str "\\u" (.substring zeroes (count ns)) ns)))))))

;;; json printer protocol with basic implementations

(defprotocol IJsonPrinter
  (-print-json!
    "Returns result or printing `this` as a json. Return value
    follows IPrinterMachineFactory/-dispatch-printer rules."
    [this config state bm batch parents]))

(extend-protocol! IJsonPrinter
  java.lang.String
  (-print-json! [this config state bm batch parents]
    (print! batch bm state \" [this #(to-escape config %)] \"))
  clojure.lang.Sequential
  (-print-json! [this config state bm batch parents]
    (if (json-object-printer? (first parents))
      (->JsonEntryContainer config state this)
      (->JsonContainer config state this)))
  clojure.lang.IPersistentMap
  (-print-json! [this config state bm batch parents]
    (json-object-printer config state this))
  clojure.lang.IRecord
  (-print-json! [this config state bm batch parents]
    (json-object-printer config state this))
  java.lang.Number
  (-print-json! [this config state bm batch parents]
    (string-to-batch! (.toString ^java.lang.Number this) bm batch))
  nil
  (-print-json! [this config state bm batch parents]
    (print! batch bm state json-null-batch))
  java.lang.Boolean
  (-print-json! [this config state bm batch parents]
    (let [b (if this json-true-batch json-false-batch)]
      (print! batch bm state b)))
  java.lang.Object
  (-print-json! [this config state bm batch parents]
    (invalid-item-handler batch bm state config this parents)))


;;;; Pretty printer

(defprotocol IJsonPrettyCount
  (-pretty-count-json
    "Returns the count estimation of the pretty printer collection
    for `this` object in inline mode."
    [this]))

(defprotocol IJsonPrettyPrinter
  (-print-pretty-json!
    "Returns result or pretty printing `this` as a json. Return value
    follows IPrinterMachineFactory/-dispatch-printer rules."
    [this config state bm batch parents]))

(defn ^:private json-pretty-mode
  "Returns true if `coll` should be printed indented in multiple
  lines, otherwise returns false."
  [config coll]
  (let [x (-pretty-count-json coll)]
    (or (neg? x) (< (:inline-threshold config) x))))

(extend-protocol! IJsonPrettyCount
  java.lang.String
  (-pretty-count-json [this] (iadd (i2) (count this)))
  clojure.lang.Keyword
  (-pretty-count-json [this] (iadd (i1) (count (->str this))))
  clojure.lang.Symbol
  (-pretty-count-json [this] (iadd (i2) (count (->str this))))
  clojure.lang.Sequential
  (-pretty-count-json [this]
    (let [rf #(iadd (iadd % 2) (-pretty-count-json %2))]
      (if (i< (count this) (i10))
        (reduce rf (i0) this)
        (idiv (imul (reduce rf (i0) (take 10 this)) (count this))
              (i10)))))
  clojure.lang.IPersistentMap
  (-pretty-count-json [this]
    (let [rf #(iadd (iinc %) (-pretty-count-json %2))]
      (if (i< (count this) (i10))
        (reduce rf (i0) this)
        (idiv (imul (reduce rf (i0) (take 10 this)) (count this))
              (i10)))))
  nil
  (-pretty-count-json [this] 4)
  java.lang.Boolean
  (-pretty-count-json [this] (if this 4 5))
  java.lang.Object
  (-pretty-count-json [this] (count (.toString this))))

(deftype JsonPrettyTopContainer
  "Top level printer container for JSON printer."
  [config state coll block?]
  IIndentedMachine
  (-indent [this] (base-indent config))
  IContainerPrinterMachine
  (-children [this parents] coll)
  (-print-before! [this bm batch parents] nil)
  (-print-after! [this bm batch parents] nil)
  (-print-between! [this bm batch parents]
    (if block?
      (print-colored! batch bm config state
                      (color config state :indent :syntax)
                      \newline [\space (base-indent config)])
      (print! batch bm state \space))))

(deftype JsonPrettyObjectPrinter
  "JSON Object printer machine type."
  {:predicate 'json-pretty-object-printer?}
  [config state coll indent block?]
  IIndentedMachine
  (-indent [this] indent)
  IContainerPrinterMachine
  (-children [this parents] coll)
  (-print-before! [this bm batch parents]
    (if block?
      (print-colored! batch bm config state
                      (color config state :map :syntax) \{
                      (color config state :indent :syntax)
                      \newline [\space indent])
      (print-colored! batch bm config state
                      (color config state :map :syntax) \{)))
  (-print-after! [this bm batch parents]
    (if block?
      (print-colored! batch bm config state
              (color config state :indent :syntax)
              \newline [\space (prev-indent config this)]
              (color config state :map :syntax) \})
      (print-colored! batch bm config state
                      (color config state :map :syntax) \})))
  (-print-between! [this bm batch parents]
    (if block?
      (print-colored! batch bm config state
                      (color config state :map :syntax) \,
                      (color config state :indent :syntax)
                      \newline [\space indent])
      (print-colored! batch bm config state
                      (color config state :map :syntax)
                      \, \space))))

(defn json-pretty-object-printer
  "Constructor for JSON pretty Object printer machine."
  [config state coll indent]
  (let [key-fn (:key-fn config)
        value-fn (:value-fn config)
        kf #(let [k (ct/key %), v (value-fn k (ct/val %))]
              (when-not (identical? value-fn v) (pair (key-fn k) v)))
        transformed (keep kf coll)
        block? (json-pretty-mode config (seq transformed))]
    (->JsonPrettyObjectPrinter config state transformed
                               indent block?)))

(defprotocol IEntryState
  (-entry-state [this]))

(deftype JsonPrettyEntryContainer
  {:predicate 'entry-container?}
  [config state contents indent ^:unsynchronized-mutable key?]
  IEntryState
  (-entry-state [this] key?)
  IIndentedMachine
  (-indent [this] indent)
  IContainerPrinterMachine
  (-children [this parents] contents)
  (-print-before! [this bm batch parents] nil)
  (-print-after! [this bm batch parents] nil)
  (-print-between! [this bm batch parents]
    (set! key? false)
    (print-colored! batch bm config state
                    (color config state :map :syntax) \: \space)))

(deftype JsonPrettyContainer [config state coll indent block?]
  IIndentedMachine
  (-indent [this] indent)
  IContainerPrinterMachine
  (-children [this parents] coll)
  (-print-before! [this bm batch parents]
    (if block?
      (print-colored! batch bm config state
                      (color config state :vector :syntax) \[
                      (color config state :indent :syntax)
                      \newline [\space indent])
      (print-colored! batch bm config state
                      (color config state :vector :syntax) \[)))
  (-print-after! [this bm batch parents]
    (if block?
      (print-colored! batch bm config state
                      (color config state :indent :syntax)
                      \newline [\space (prev-indent config this)]
                      (color config state :vector :syntax) \])
      (print-colored! batch bm config state
                      (color config state :vector :syntax) \])))
  (-print-between! [this bm batch parents]
    (if block?
      (print-colored! batch bm config state
                      (color config state :vector :syntax) \,
                      (color config state :indent :syntax)
                      \newline [\space indent])
      (print-colored! batch bm config state
                      (color config state :vector :syntax)
                      \, \space))))

(extend-protocol! IJsonPrettyPrinter
  java.lang.String
  (-print-pretty-json! [this config state bm batch parents]
    (let [machine (first parents)
          e? (and (entry-container? machine) (-entry-state machine))]
      (print-colored! batch bm config state
                      (if e?
                        (color config state :map-key :identifier)
                        (color config state :string))
                      \" [this #(to-escape config %) config] \")))
  clojure.lang.Sequential
  (-print-pretty-json! [this config state bm batch parents]
    (let [machine (first parents)]
      (if (json-pretty-object-printer? machine)
        (->JsonPrettyEntryContainer config state this
                                    (-indent machine) true)
        (->JsonPrettyContainer config state this
                               (next-indent config machine)
                               (json-pretty-mode config this)))))
  clojure.lang.IPersistentMap
  (-print-pretty-json! [this config state bm batch parents]
    (let [machine (first parents)]
      (json-pretty-object-printer config state this
                                  (next-indent config machine))))
  java.lang.Long
  (-print-pretty-json! [this config state bm batch parents]
    (let [b (string-to-batch! (.toString ^java.lang.Long this))]
      (print-colored! batch bm config state
                      (color config state :integer :number) b)))
  clojure.lang.BigInt
  (-print-pretty-json! [this config state bm batch parents]
    (let [b (string-to-batch! (.toString ^clojure.lang.BigInt this))]
      (print-colored! batch bm config state
                      (color config state :integer :number) b)))
  java.math.BigInteger
  (-print-pretty-json! [this config state bm batch parents]
   (let [b (string-to-batch! (.toString ^java.math.BigInteger this))]
     (print-colored! batch bm config state
                     (color config state :integer :number) b)))
  java.math.BigDecimal
  (-print-pretty-json! [this config state bm batch parents]
    (let [b (string-to-batch! (.toString ^java.math.BigDecimal this))]
      (print-colored! batch bm config state
                      (color config state :integer :number) b)))
  java.lang.Double
  (-print-pretty-json! [this config state bm batch parents]
    (let [b (string-to-batch! (.toString ^java.lang.Double this))]
      (print-colored! batch bm config state
                      (color config state :float :number) b)))
  nil
  (-print-pretty-json! [this config state bm batch parents]
    (print-colored! batch bm config state
                    (color config state :nil :literal)
                    json-null-batch))
  java.lang.Boolean
  (-print-pretty-json! [this config state bm batch parents]
    (if this
      (print-colored! batch bm config state
                      (color config state :true :boolean :literal)
                      json-true-batch)
      (print-colored! batch bm config state
                      (color config state :false :boolean :literal)
                      json-false-batch)))
  java.nio.Buffer
  (-print-pretty-json! [this config state bm batch parents]
    (print! batch bm state this))
  java.lang.Object
  (-print-pretty-json! [this config state bm batch parents]
    (invalid-item-handler batch bm state config this parents)))

(defrecord JsonPrettyPrinterFactory
  "JSON Pretty Printer Factory record."
  [key-encode-fn value-encode-fn escape-js-separators escape-unicode
   escape-slash invalid-item indent-offset indent-size
   inline-threshold color-fn pretty-level-limit
   pretty-item-limit pretty-string-limit color?]
  IPrinterMachineFactory
  (-printer-config [this]
    {:key-fn key-encode-fn
     :value-fn value-encode-fn
     :escape-js-separators escape-js-separators
     :escape-unicode escape-unicode
     :escape-slash escape-slash
     :invalid-item invalid-item
     :indent-offset indent-offset
     :indent-size indent-size
     :inline-threshold inline-threshold
     :color-fn color-fn
     :color? color?
     :level-limit-pred
     (fn [p] (and pretty-level-limit
                 (pos? pretty-level-limit)
                 (not (class-instance?
                       dunaj.format.json.JsonPrettyObjectPrinter
                       (first p)))
                 (< pretty-level-limit
                    (count (vec (remove entry-container? p))))))
     :level-limit-print-fn
     (fn [batch bm state]
       (let [config {:color-fn color-fn}]
         (print-colored!
          batch bm config state
          (dunaj.format.printer/color config state :limit :syntax)
          json-level-limit-batch)))
     :item-limit-batch
     (let [batches [(color-fn :limit :syntax)
                    json-item-limit-batch default-color]]
       (string-to-batch!
        (apply ->str (map #(.clear ^java.nio.Buffer %) batches))))
     :string-limit pretty-string-limit
     :item-limit pretty-item-limit})
  (-printer-from-type [this] (keyword->class :object))
  (-printer-to-type [this] (keyword->class :char))
  (-top-container [this config state coll]
    (->JsonPrettyTopContainer
     config state coll (json-pretty-mode config coll)))
  (-dispatch-printer
    [this config state item bm batch parents]
    (-print-pretty-json! item config state bm batch parents))
  IPrinterFactory
  (-print [this]
    (pretty-printer-engine this))
  (-print [this coll]
    (pretty-printer-engine this coll)))


;;;; Formatter

(defrecord JsonFormatterFactory
  "JSON Formatter Factory record."
  [key-decode-fn key-encode-fn value-decode-fn value-encode-fn
   bigdec escape-js-separators escape-unicode escape-slash
   incomplete-mode lazy? invalid-item token-item-limit
   container-item-limit container-level-limit]
  IParserMachineFactory
  (-parser-from-type [this] (keyword->class :char))
  (-parser-to-type [this] (keyword->class :object))
  (-parser-config [this]
    {:key-fn key-decode-fn
     :value-fn value-decode-fn
     :bigdec bigdec
     :token-item-limit token-item-limit
     :container-item-limit container-item-limit
     :container-level-limit container-level-limit
     :incomplete-mode incomplete-mode})
  (-dispatch-tokenizer [this config state item]
    (let [x (iint item)]
      (cond (json-whitespace? x) this
            (i== x (iQUOTE)) (json-string-literal config state x)
            (i== x (iLBRACKET)) :json-array-open
            (i== x (iRBRACKET)) :json-array-close
            (i== x (iLBRACE)) :json-object-open
            (i== x (iRBRACE)) :json-object-close
            (or (i== x (iMINUS)) (idigit? x))
            (json-number-literal config state x)
            (i== x (iSMALL_T)) (true-literal config state x)
            (i== x (iSMALL_F)) (false-literal config state x)
            (i== x (iSMALL_N)) (null-literal config state x)
            :else (perror "invalid item " item))))
  (-dispatch-parser [this config state token parents]
    (cond (identical? :json-array-open token)
          (json-array-container config state)
          (identical? :json-object-open token)
          (json-object-container config state)
          :else token))
  ILazyParserMachineFactory
  (-dispatch-lazy-parser [this config state token parents]
    (-dispatch-parser this config state token parents))
  IParserFactory
  (-parse [this]
    (when lazy? (throw (unsupported-operation)))
    (parser-engine this))
  (-parse [this coll]
    ((if lazy? lazy-parser-engine parser-engine) this coll))
  IPrinterMachineFactory
  (-printer-config [this]
    {:key-fn key-encode-fn
     :value-fn value-encode-fn
     :escape-js-separators escape-js-separators
     :escape-unicode escape-unicode
     :escape-slash escape-slash
     :invalid-item invalid-item})
  (-printer-from-type [this] (keyword->class :object))
  (-printer-to-type [this] (keyword->class :char))
  (-top-container [this config state coll]
    (->JsonTopContainer config state coll))
  (-dispatch-printer [this config state item bm batch parents]
    (-print-json! item config state bm batch parents))
  IPrinterFactory
  (-print [this] (printer-engine this))
  (-print [this coll] (printer-engine this coll)))

(defn default-key-encode-fn
  [k]
  (if (class-instance? clojure.lang.Named k) (name k) (->str k)))

;;;; Public API

(def+ json :- (I IParserFactory IPrinterFactory)
  "A JSON formatter factory."
  {:added v1
   :see '[lazy-json pretty-json]}
  (->JsonFormatterFactory
   identity default-key-encode-fn (fn [k v] v) (fn [k v] v) false true
   true true :keep false nil 1000000 1000000 1000000))

(def+ lazy-json :- IParserFactory
  "A Lazy JSON formatter factory."
  {:added v1
   :see '[json pretty-json]}
  (assoc json :lazy? true))

(def+ json-colorer-map :- {}
  {:limit cyan})

(def+ pretty-json :- IPrinterFactory
  "JSON printer factory with pretty printing."
  {:added v1
   :see '[json lazy-json]}
  (->JsonPrettyPrinterFactory
   default-key-encode-fn (fn [k v] v) true true true nil 0 2 70
   (custom-colorer json-colorer-map) 5 100 200 false))


;;;; Scratch

(scratch [[clojure.core :as cc :refer [cycle]]
          [dunaj.coll.default :refer [vec]]
          [dunaj.string :refer [str]]
          [dunaj.coll :as dc :refer [conj count first]]
          [dunaj.format :refer [parse print parse-whole]]
          [clojure.core.async]
          [dunaj.concurrent.port :as dp]]
  []

  ;; Parser

  ;; token item limit
  (seq (parse json (cons \" (repeat \space))))
  (vec (parse json (cons \" (repeat \space))))

  ;; container level limit
  (seq (parse json (repeat \[)))
  (vec (parse json (repeat \[)))
  (parse lazy-json (repeat \[))

  ;; container item limit
  (seq (parse json (cons \[ (cycle [\1 \space]))))
  (vec (parse json (cons \[ (cycle [\1 \space]))))
  (parse lazy-json (cons \[ (cycle [\1 \space])))

  ;; benchmark
  (clojure.core/require '[dunaj.resource.http])
  (clojure.core/require '[dunaj.resource :refer [slurp with-scope]])

  (def+ url "https://www.googleapis.com/freebase/v1/topic/m/0fkf28")
  (def+ s (with-scope (str (slurp url))))
  (def+ s (str (cc/take 50000 (cc/repeat \[)))) ;; stack overflow

  (cc/time (count (vec (parse json s))))
  (cc/time (count (seq (parse json s))))
  (cc/time (count (parse lazy-json s)))

  (cc/require 'clojure.data.json)
  (cc/require 'cheshire.core)
  (cc/time (count (vec (clojure.data.json/read-str s))))
  (cc/time (count (cheshire.core/parse-string s)))

  (cc/= (first (vec (parse json s)))
        (first (dc/transduce (parse json) dc/conj [] s))
        (first (parse json s))
        (first (parse lazy-json s))
        (vec (clojure.data.json/read-str s))
        (cheshire.core/parse-string s))

  ;; channel parser

  (def+ c (dp/chan 10 (parse json)))

  (dp/thread (loop [x (dp/<!! c)]
               (if (nil? x)
                 (clojure.core/println "baj baj")
                 (do (clojure.core/println "got " x)
                     (recur (dp/<!! c))))))

  (dp/>!! c \t)
  (dp/>!! c \r)
  (dp/>!! c \u)
  (dp/>!! c \e)
  (dp/>!! c \space)
  (dp/close! c)

  ;; Printer

  (def+ coll (parse-whole json s))

  (= (str (print json [coll]))
     (apply ->str (seq (print json [coll])))
     (dc/transduce (print json) ->str "" [coll])
     (clojure.data.json/write-str coll))

  ;; benchmark
  (cc/time (count (vec (print json [coll]))))
  (cc/time (count (dc/transduce (print json) conj [] coll)))
  (cc/time (count (dunaj.coll.helper/reduce-batched*
                   (print json [coll]) dunaj.function/nop "" )))
  (cc/time (count (str (print json [coll]))))
  (cc/time (count (seq (print json [coll]))))
  (cc/time (count (clojure.data.json/write-str coll)))
  (cc/time (count (cheshire.core/generate-string coll)))

  ;; Pretty Printer

  (cc/defn dopp [x]
    (cc/println (str (print pretty-json x))))

  (cc/defn dopp [x]
    (cc/println (str (print (assoc pretty-json :color? true) x))))

  (dopp coll)

  ;; pretty string
  (dopp [(str (cc/range 1000))])

  ;; pretty level
  (dopp [0 [1 [2 [3 [4 [5 [6 [7 [8 [9]]]]]]]]]])
  (dopp [0 {1 {2 {3 {4 {5 {6 {7 {8 {9 10}}}}}}}} 2 3}])

  ;; pretty item
  (dopp [0 (vec (cc/range 1000))])

)<|MERGE_RESOLUTION|>--- conflicted
+++ resolved
@@ -21,7 +21,6 @@
 
   Printer supports naive pretty mode with ANSII color support."
   {:authors ["Jozef Wagner"]}
-<<<<<<< HEAD
   (:refer-clojure :exclude
    [seq reduce first = take dec map < rest keep char mapcat cons pos?
     if-not sequential? neg? deftype conj! remove * min conj let ->
@@ -33,13 +32,6 @@
    [clojure.bootstrap :refer [scratch v1]]
    [dunaj.type :refer [Fn Any AnyFn Maybe U I]]
    [dunaj.boolean :refer [Boolean+ and or not true? false?]]
-=======
-  (:api bare-ws)
-  (:require
-   [clojure.bootstrap :refer [scratch v1]]
-   [dunaj.type :refer [Fn Any AnyFn Maybe U I]]
-   [dunaj.boolean :refer [Boolean and or not true? false?]]
->>>>>>> ea7c0bf7
    [dunaj.host :refer [Batch keyword->class class-instance?]]
    [dunaj.host.int :refer
     [Int iint iinc i== i< isub izero? idec ineg? i> i< i<< imax iadd
@@ -53,12 +45,7 @@
    [dunaj.math :refer
     [max min < == > neg? + inc >= inc dec - pos? * /]]
    [dunaj.compare :refer [identical? nil? = defsentinel]]
-<<<<<<< HEAD
-   [dunaj.flow :refer
-    [when when-not cond let loop if-not]]
-=======
    [dunaj.flow :refer [when when-not cond let loop if-not]]
->>>>>>> ea7c0bf7
    [dunaj.threading :refer [->]]
    [dunaj.poly :refer
     [deftype defprotocol extend-protocol! defrecord]]
