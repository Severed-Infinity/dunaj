--- conflicted
+++ resolved
@@ -15,7 +15,6 @@
   machines."
   {:authors ["Jozef Wagner"]
    :categories ["Primary" "Lazy"]}
-<<<<<<< HEAD
   (:refer-clojure :exclude
    [seq reduce satisfies? first peek aget boolean map < rest char comp
     cons pos? if-not neg? reduced? deftype take-while conj! conj
@@ -29,14 +28,6 @@
    [dunaj.boolean :refer [Boolean+ boolean or not and]]
    [dunaj.host :refer
     [Class+ AnyBatch BatchManager keyword->class]]
-=======
-  (:api bare-ws)
-  (:require
-   [clojure.bootstrap :refer [v1]]
-   [dunaj.type :refer [Fn Maybe Any U I AnyFn Predicate]]
-   [dunaj.boolean :refer [Boolean boolean or not and]]
-   [dunaj.host :refer [Class AnyBatch BatchManager keyword->class]]
->>>>>>> ea7c0bf7
    [dunaj.host.int :refer
     [Int iint iinc i== i< isub izero? idec ineg? i> i< i<< imin iadd
      iloop i0 i1 i2 i3 i4 i5 i8 ixFF ione? i-1 imul idigit? ioctal?
@@ -47,12 +38,7 @@
    [dunaj.threading :refer [->> ->]]
    [dunaj.compare :refer [identical? nil? defsentinel]]
    [dunaj.state :refer [reset! IReference clone]]
-<<<<<<< HEAD
-   [dunaj.flow :refer
-    [let when cond when-not loop if-not if-let]]
-=======
    [dunaj.flow :refer [let when cond when-not loop if-not if-let]]
->>>>>>> ea7c0bf7
    [dunaj.feature :refer [IConfig assoc-meta]]
    [dunaj.poly :refer [Type satisfies? defrecord defprotocol deftype]]
    [dunaj.coll :refer
