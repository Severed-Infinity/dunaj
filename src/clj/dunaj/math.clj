;; Copyright (C) 2013, 2015, Jozef Wagner. All rights reserved.
;;
;; Additional copyright for parts of documentation and/or
;; underlying implementation:
;; Copyright (C) 2008, 2015, Rich Hickey and Clojure contributors.
;;
;; The use and distribution terms for this software are covered by the
;; Eclipse Public License 1.0
;; (http://opensource.org/licenses/eclipse-1.0.php) which can be
;; found in the file epl-v10.html at the root of this distribution.
;;
;; By using this software in any fashion, you are agreeing to be bound
;; by the terms of this license.
;;
;; You must not remove this notice, or any other, from this software.

(ns dunaj.math
  "Basic math facilities.

  Operations throw on overflow and don't auto-promote.
  Concrete number types are host specific and are specified in
  <<dunaj.host.number.api.ad#,dunaj.host.number>>.

  Depending on the needs, there are several other namespaces with
  similar functionalities:

  * `<<dunaj.math.precise.api.ad#,dunaj.math.precise>>`
    slower but with arbitrary precision, auto-promoting when needed
  * `<<dunaj.math.unchecked.api.ad#,dunaj.math.unchecked>>`
    much faster but subject to overflow
  * `<<dunaj.host.int.api.ad#,dunaj.host.int>>` host specific
    unchecked operations with fastest performance.

  Design notes:

  * Number types are not extensible (there are no number protocols),
    due to host optimizations.
  * No built-in number types. Utilizes host number types.
  * `clojure.core/\\*unchecked-math*` is omited by design."
  {:authors ["Jozef Wagner"]
   :additional-copyright true
   :categories ["Primary" "Comparison" "Operations" "Rounding"]}
  (:refer-clojure :exclude
   [decimal? dec < pos? neg? num float? <= * min with-precision quot >
    even? mod - zero? rem / >= integer? numerator rationalize odd? inc
    + max == rational? number? denominator let fn defn or not
    defprotocol loop defmacro])
  (:require
   [clojure.core :as cc :refer
    [ratio? assert apply hash-map cond -> = binding when-not
     if-not seq first rest and declare nil? double long]]
   [clojure.bootstrap :refer [defalias defn def+ fn loop let v1
                              defprotocol not-implemented defmacro]]
   [dunaj.type :refer [Fn Maybe U Any Va Signature]]
   [dunaj.boolean :refer [Boolean+ not or]]
   [dunaj.host :refer [class-instance?]]
   [dunaj.host.int :refer [iint]])
  (:import
   [java.math BigDecimal MathContext RoundingMode BigInteger]
   [clojure.lang BigInt Numbers]))


;;;; Public API

<<<<<<< HEAD
(def+ Number+ :- Signature
  "A type signature for numbers."
  {:added v1
   :see '[number? Integer+ Float+ Decimal Rational INumerical num]
=======
(def+ Number :- Signature
  "A type signature for numbers.

  WARNING: This type signature is not available in Dunaj lite,
  please use `Number+` instead."
  {:added v1
   :see '[number? Integer Float Decimal Rational INumerical num
          Number+]
   :category "Primary"}
  java.lang.Number)

(def+ Number+ :- Signature
  "A type signature for numbers.

  TIP: Identical to `Number` type signature,
  meant to be used in Dunaj lite."
  {:added v1
   :see '[number? Integer Float Decimal Rational INumerical num
          Number]
>>>>>>> f28bb198
   :category "Primary"}
  java.lang.Number)

(defn number? :- Boolean
  "Returns `true` if `_x_` is a number, otherwise returns `false`."
  ;; TODO: inline for primitive support
  {:added v1
   :see '[Number integer? float? decimal? rational? numerical? num
          dunaj.host.number/number]
   :category "Primary"}
  [x :- Any]
  (class-instance? java.lang.Number x))

(def+ Integer+ :- Signature
  "A type signature for integer numbers.

  IMPORTANT: This is not a host Integer type, but rather a type
  signature for any integer type (e.g. JVM Integer, Byte, Short).

  WARNING: This type signature is not available in Dunaj lite,
  please use `Integer+` instead."
  {:added v1
   :see '[integer? Number Float Decimal Rational dunaj.host.int/Int
          dunaj.host.number/long Integer+]
   :category "Primary"}
  (U java.lang.Integer java.lang.Long clojure.lang.BigInt
     java.math.BigInteger java.lang.Short java.lang.Byte))

(def+ Integer+ :- Signature
  "A type signature for integer numbers.

  TIP: Identical to `Integer` type signature,
  meant to be used in Dunaj lite."
  {:added v1
<<<<<<< HEAD
   :see '[integer? Number Float+ Decimal Rational dunaj.host.int/Int
          dunaj.host.number/long]
=======
   :see '[integer? Number Float Decimal Rational dunaj.host.int/Int
          dunaj.host.number/long Integer]
>>>>>>> f28bb198
   :category "Primary"}
  (U java.lang.Integer java.lang.Long clojure.lang.BigInt
     java.math.BigInteger java.lang.Short java.lang.Byte))

(defn integer? :- Boolean
  "Returns `true` if `_x_` is an integer number,
  otherwise returns `false`."
  {:added v1
   :see '[Integer+ number? float? decimal? rational?
          dunaj.host.int/iint]
   :category "Primary"}
  ;; TODO: inline for primitive support
  [x :- Any]
  (or (class-instance? java.lang.Integer x)
      (class-instance? java.lang.Long x)
      (class-instance? java.lang.Byte x)
      (class-instance? clojure.lang.BigInt x)
      (class-instance? java.math.BigInteger x)
      (class-instance? java.lang.Short x)))

(def+ Float+ :- Signature
  "A type signature for floating point numbers.

  IMPORTANT: This is not a host Float type, but rather a type
  signature for any floating point type (e.g. JVM Float, Double).

  WARNING: This type signature is not available in Dunaj lite,
  please use `Float+` instead."
  {:added v1
   :see '[integer? Number Integer Decimal Rational
          dunaj.host.number/double Float+]
   :category "Primary"}
  (U java.lang.Double java.lang.Float))

(def+ Float+ :- Signature
  "A type signature for floating point numbers.

  TIP: Identical to `Float` type signature,
  meant to be used in Dunaj lite."
  {:added v1
<<<<<<< HEAD
   :see '[integer? Number Float+ Decimal Rational
=======
   :see '[integer? Number Integer Float Decimal Rational
>>>>>>> f28bb198
          dunaj.host.number/double]
   :category "Primary"}
  (U java.lang.Double java.lang.Float))

(defn float? :- Boolean
  "Returns `true` if `_x_` is a floating point number,
  otherwise returns `false`."
  {:added v1
   :see '[Float+ number? integer? decimal? rational?]
   :category "Primary"}
  ;; TODO: inline for primitive support
  [x :- Any]
  (or (class-instance? java.lang.Double x)
      (class-instance? java.lang.Float x)))

(def+ Decimal :- Signature
  "A type signature for decimal numbers."
  {:added v1
   :see '[decimal? Number Integer+ Float+ Rational
          dunaj.host.number/bigdec]
   :category "Primary"}
  java.math.BigDecimal)

(defn decimal? :- Boolean
  "Returns `true` if `_x_` is a decimal number,
  otherwise returns `false`."
  {:added v1
   :see '[Decimal number? integer? float? rational?]
   :category "Primary"}
  [x :- Any]
  (class-instance? java.math.BigDecimal x))

(def+ Rational :- Signature
  "A type signature for rational numbers (not just Clojure ratios)."
  {:added v1
   :see '[rational? Number Integer+ Float+ Decimal]
   :category "Primary"}
  (U java.lang.Integer java.lang.Long clojure.lang.BigInt
     java.math.BigInteger java.lang.Short java.lang.Byte
     java.math.BigDecimal clojure.lang.Ratio))

(defn rational? :- Boolean
  "Returns `true` if `_x_` is a rational number,
  otherwise returns `false`."
  {:added v1
   :see '[Rational number? integer? float? decimal?]
   :category "Primary"}
  [x :- Any]
  (or (class-instance? java.lang.Integer x)
      (class-instance? java.lang.Long x)
      (class-instance? clojure.lang.BigInt x)
      (class-instance? java.math.BigInteger x)
      (class-instance? java.lang.Short x)
      (class-instance? java.lang.Byte x)
      (class-instance? java.math.BigDecimal x)
      (class-instance? clojure.lang.Ratio x)))

;;; Numerical protocol

(defprotocol INumerical
  "A value protocol for objects other than numbers which however
  have a canonical numerical representation. Types satisfying
  `INumerical` protocol must accept their canonical number form in
  their constructors.
  Examples of such type is character, instant or UUID."
  {:added v1
   :category "Primary"
   :see '[num Number number? dunaj.host.number/number]
   :predicate 'numerical?}
  (-numerical :- Number
    "Returns a numerical value representing `_this_` object."
    [this]))

(defn num
  "Returns a numerical value for `_x_`.
  Returns `_x_` if it is already a number.
  Returns `nil` if `_x_` is `nil`."
  {:added v1
   :see '[INumerical Number number? dunaj.host.number/number]
   :category "Primary"
   :tsig (Fn [nil nil] [Number Number] [Number INumerical])}
  [x]
  (cond (nil? x) nil
        (class-instance? java.lang.Number x) x
        :else (-numerical x)))

;;; Value predicates

(defalias zero?
  {:doc "Returns `true` if `_x_` is zero, otherwise returns `false`."
   :added v1
   :see '[one? pos? neg? dunaj.host.int/izero?]
   :category "Comparison"
   :tsig (Fn [Boolean Number])})

(defn one? :- Boolean
  "Returns `true` if `_x_` is equal to 1, `false` otherwise."
  {:added v1
   :see '[zero? pos? neg? dunaj.host.int/ione?]
   :category "Comparison"}
  [x :- Number]
  (cc/== x 1))

(defalias pos?
  {:doc "Returns `true` if `_x_` is greater than zero,
        otherwise returns `false`."
   :added v1
   :see '[npos? zero? one? neg? dunaj.host.int/ipos?]
   :category "Comparison"
   :tsig (Fn [Boolean Number])})

(defalias neg?
  {:doc "Returns `true` if `_x_` is less than zero,
        otherwise returns `false`."
   :added v1
   :see '[nneg? zero? pos? neg? dunaj.host.int/ineg?]
   :category "Comparison"
   :tsig (Fn [Boolean Number])})

(defn npos? :- Boolean
  "Returns `true` if `_x_` is not positive, `false` otherwise."
  {:added v1
   :see '[pos? zero? neg? dunaj.host.int/inpos?]
   :category "Comparison"}
  [x :- Number]
  (not (pos? x)))

(defn nneg? :- Boolean
  "Returns `true` if `_x_` is not negative, `false` otherwise."
  {:added v1
   :see '[neg? zero? pos? dunaj.host.int/inneg?]
   :category "Comparison"}
  [x :- Number]
  (not (neg? x)))

(defalias even?
  {:doc "Returns `true` if `_n_` is even, otherwise returns `false`."
   :added v1
   :see '[odd? dunaj.host.int/ieven?]
   :category "Comparison"
   :tsig (Fn [Boolean Integer+])})

(defalias odd?
  {:doc "Returns `true` if `_n_` is odd, otherwise returns `false`."
   :added v1
   :see '[odd? dunaj.host.int/iodd?]
   :category "Comparison"
   :tsig (Fn [Boolean Integer+])})

(defalias <
  {:doc "Returns `true` if nums are in monotonically increasing order,
        otherwise returns `false`."
   :added v1
   :see '[<= == > dunaj.host.int/i<]
   :category "Comparison"
   :tsig (Fn [Boolean Number]
             [Boolean Number Number]
             [Boolean Number Number (Va Number)])})

(defalias <=
  {:doc "Returns `true` if nums are in monotonically non-decreasing
        order, otherwise returns `false`."
   :added v1
   :see '[< == >= dunaj.host.int/i<=]
   :category "Comparison"
   :tsig (Fn [Boolean Number]
             [Boolean Number Number]
             [Boolean Number Number (Va Number)])})

(defalias >
  {:doc "Returns `true` if nums are in monotonically decreasing
        order, otherwise returns `false`."
   :added v1
   :see '[< == >= dunaj.host.int/i>]
   :category "Comparison"
   :tsig (Fn [Boolean Number]
             [Boolean Number Number]
             [Boolean Number Number (Va Number)])})

(defalias >=
  {:doc "Returns `true` if nums are in monotonically non-increasing
        order, otherwise returns `false`."
   :added v1
   :see '[<= == > dunaj.host.int/i>=]
   :category "Comparison"
   :tsig (Fn [Boolean Number]
             [Boolean Number Number]
             [Boolean Number Number (Va Number)])})

(defalias ==
  {:doc "Returns `true` if nums all have the equivalent value
        (type-independent), otherwise returns `false`."
   :added v1
   :see '[< > dunaj.host.int/i==]
   :category "Comparison"
   :tsig (Fn [Boolean Number]
             [Boolean Number Number]
             [Boolean Number Number (Va Number)])})

;;; Transformation

(defalias rationalize
  {:doc "Returns the rational value of `_num_`."
   :added v1
   :see '[numerator denominator rational? trunc]
   :category "Primary"
   :tsig (Fn [Rational Number])})

(defn numerator :- Integer+
  "Returns the numerator part of a given rational number `_x_`."
  {:added v1
   :see '[rationalize denominator rational? trunc]
   :category "Primary"}
  [x :- Rational]
  (cond (ratio? x) (clojure.core/numerator x)
        (rational? x) x
        :else (throw (java.lang.IllegalArgumentException.
                      "Not a rational number."))))

(defn denominator :- Integer+
  "Returns the denominator part of a given rational number `_x_`."
  {:added v1
   :see '[rationalize numerator rational? trunc]
   :category "Primary"}
  [x :- Rational]
  (cond (ratio? x) (clojure.core/denominator x)
        (rational? x) 1
        :else (throw (java.lang.IllegalArgumentException.
                      "Not a rational number."))))

(declare quot)

(defn trunc :- Integer+
  "Returns an integer number created from given floating or decimal
  number `_x_` by truncating its decimal part. Returns unchanged if
  `_x_` is integer or rational."
  {:added v1
   :see '[round rationalize ceil floor]
   :category "Rounding"}
  [x :- Number]
  (if-not (integer? x)
    ;; TODO: optimize performance
    (Numbers/reduceBigInt (quot (rationalize x) 1))
    x))

;;; Computation

(defn add :- Number
  "Returns the sum of `_x_` and `_y_`.
  Does not auto-promote, will throw on overflow."
  {:added v1
   :see '[+ dunaj.math.precise/add dunaj.math.unchecked/add
          dunaj.host.int/iadd]
   :category "Operations"
   :inline (fn [x y] `(. Numbers (add ~x ~y)))}
  [x :- Number, y :- Number]
  (. Numbers (add x y)))

(defalias +
  {:doc "Returns the sum of nums. `(+)` returns 0.
        Does not auto-promote, will throw on overflow."
   :added v1
   :see '[add dunaj.math.precise/+ dunaj.math.unchecked/+
          dunaj.host.int/iadd]
   :category "Operations"
   :tsig (Fn [Number]
             [Number Number]
             [Number Number Number]
             [Number Number Number (Va Number)])})

(defn negate :- Number
  "Returns the negation of `_x_`.
  Does not auto-promote, will throw on overflow."
  {:added v1
   :see '[subtract - dunaj.math.precise/negate
          dunaj.math.unchecked/negate
          dunaj.host.int/ineg]
   :category "Operations"
   :inline (fn [x] `(. Numbers (minus ~x)))}
  [x :- Number]
  (. Numbers (minus x)))

(defn subtract :- Number
  "Returns the result of subtraction of `_y_` from `_x_`.
  Does not auto-promote, will throw on overflow."
  {:added v1
   :see '[negate - dunaj.math.precise/subtract
          dunaj.math.unchecked/subtract
          dunaj.host.int/isub]
   :category "Operations"
   :inline (fn [x y] `(. Numbers (minus ~x ~y)))}
  [x :- Number, y :- Number]
  (. Numbers (minus x y)))

(defalias -
  {:doc "If no ys are supplied, returns the negation of `_x_`,
        else subtracts the ys from `_x_` and returns the result.
        Does not auto-promote, will throw on overflow."
   :added v1
   :see '[negate subtract dunaj.math.precise/-
          dunaj.math.unchecked/- dunaj.host.int/isub]
   :category "Operations"
   :tsig (Fn [Number Number]
             [Number Number Number]
             [Number Number Number (Va Number)])})

(defn multiply :- Number
  "Returns the result of multiplication of `_x_` and `_y_`.
  Does not auto-promote, will throw on overflow."
  {:added v1
   :see '[* dunaj.math.precise/multiply
          dunaj.math.unchecked/multiply dunaj.host.int/imul]
   :category "Operations"
   :inline (fn [x y] `(. Numbers (multiply ~x ~y)))}
  [x :- Number, y :- Number]
  (. Numbers (multiply x y)))

(defalias *
  {:doc "Returns the product of nums. `(*)` returns 1.
        Does not auto-promote, will throw on overflow."
   :added v1
   :see '[multiply dunaj.math.precise/*
          dunaj.math.unchecked/* dunaj.host.int/imul]
   :category "Operations"
   :tsig (Fn [Number]
             [Number Number]
             [Number Number Number]
             [Number Number Number (Va Number)])})

(defn divide :- Number
  "Returns the result of division of `_x_` by `_y_`."
  {:added v1
   :see '[/ dunaj.host.int/idiv]
   :category "Operations"
   :inline (fn [x y] `(. Numbers (divide ~x ~y)))}
  [x :- Number, y :- Number]
  (. Numbers (divide x y)))

(defalias /
  {:doc "If no denominators are supplied, returns 1/`_x_`,
        else returns `_x_` divided by all of the denominators."
   :added v1
   :see '[divide dunaj.host.int/idiv]
   :category "Operations"
   :tsig (Fn [Number Number]
             [Number Number Number]
             [Number Number Number (Va Number)])})

(defalias inc
  {:doc "Returns a number one greater than `_x_`.
        Does not auto-promote, will throw on overflow."
   :added v1
   :see '[+ dec dunaj.math.precise/inc
          dunaj.math.unchecked/inc dunaj.host.int/iinc]
   :category "Operations"
   :tsig (Fn [Number Number])})

(defalias dec
  {:doc "Returns a number one less than `_x_`.
        Does not auto-promote, will throw on overflow."
   :added v1
   :see '[- inc dunaj.math.precise/dec
          dunaj.math.unchecked/dec dunaj.host.int/idec]
   :category "Operations"
   :tsig (Fn [Number Number])})

(defalias min
  {:doc "Returns the least of the nums."
   :added v1
   :see '[max < dunaj.host.int/imin]
   :category "Comparison"
   :tsig (Fn [Number Number]
             [Number Number Number]
             [Number Number Number (Va Number)])})

(defalias max
  {:doc "Returns the greatest of the nums."
   :added v1
   :see '[min > dunaj.host.int/imax dunaj.host.int/imax0]
   :category "Comparison"
   :tsig (Fn [Number Number]
             [Number Number Number]
             [Number Number Number (Va Number)])})

(defalias quot
  {:doc "Returns the quotient of dividing `_num_` by `_div_`."
   :added v1
   :see '[rem mod dunaj.host.int/idiv]
   :category "Operations"
   :tsig (Fn [Number Number Number])})

(defalias rem
  {:doc "Returns the remainder of dividing `_num_` by `_div_`."
   :added v1
   :see '[mod quot dunaj.host.int/irem]
   :category "Operations"
   :tsig (Fn [Number Number Number])})

(defalias mod
  {:doc "Returns the modulus of `_num_` and `_div_`.
        Truncates toward negative infinity."
   :added v1
   :see '[rem quot dunaj.host.int/irem]
   :category "Operations"
   :tsig (Fn [Number Number Number])})

(defn abs :- Number
  "Returns the absolute value of a number `x`."
  ;; TODO: add inline in order to support primitives
  {:added v1
   :see '[* dunaj.host.int/iabs]
   :category "Operations"}
  [x :- Number]
  ;; TODO: support bignum
  (if (class-instance? clojure.lang.Ratio x)
    (if (neg? x) (* -1 x) x)
    ;; WARNING: Reflection, still faster than * ???
    ;; TODO: use cond with dispatch on type?
    (Math/abs x)))

(defn divisible? :- Boolean
  "Returns `true` if `_num_` is divisible by `_div_`,
  otherwise returns `false`."
  {:added v1
   :see '[indivisible? gcd lcm mod rem]
   :category "Comparison"}
  [num :- Number div :- Number]
  (zero? (mod num div)))

(defn gcd :- Integer+
  "Returns the greatest common divisor of given integer numbers."
  {:added v1
   :see '[lcm divisible? indivisible?]
   :category "Operations"}
  ;; TODO: make it faster, mainly varargs version
  ([x :- Integer+, y :- Integer+]
     (let [to-big-integer #(cond (class-instance? BigInt %)
                                 (.toBigInteger ^BigInt %)
                                 (class-instance? BigInteger %) %
                                 :else (BigInteger/valueOf %))
           bx :- BigInteger (to-big-integer x)
           by :- BigInteger (to-big-integer y)]
       (-> (.gcd bx by)
           (BigInt/fromBigInteger)
           (Numbers/reduceBigInt))))
  ([x :- Integer+, y :- Integer+, & more :- Integer+]
     (loop [g (gcd x y), xs more]
       (if (seq xs)
         (recur (gcd g (first xs)) (rest xs))
         g))))

(defn lcm :- Integer+
  "Returns the least common multiple of given integer numbers."
  ;; TODO: make it faster, mainly varargs version
  {:added v1
   :see '[gcd divisible? indivisible?]
   :category "Operations"}
  ([x :- Integer+, y :- Integer+]
     (let [to-big-integer #(cond (class-instance? BigInt %)
                                 (.toBigInteger ^BigInt %)
                                 (class-instance? BigInteger %) %
                                 :else (BigInteger/valueOf %))
           bx :- BigInteger (to-big-integer x)
           by :- BigInteger (to-big-integer y)]
       (-> (.multiply (.divide (.abs bx) (.gcd bx by)) (.abs by))
           (BigInt/fromBigInteger)
           (Numbers/reduceBigInt))))
  ([x :- Integer+, y :- Integer+, & more :- Integer+]
     (loop [g (lcm x y), xs more]
       (if (seq xs)
         (recur (lcm g (first xs)) (rest xs))
         g))))

;;; Rounding

(def+ ^:private rounding-mode :- {clojure.lang.Keyword RoundingMode}
  "A translation map for rounding modes."
  {:ceiling RoundingMode/CEILING
   :floor RoundingMode/FLOOR
   :half-up RoundingMode/HALF_UP
   :half-down RoundingMode/HALF_DOWN
   :half-even RoundingMode/HALF_EVEN
   :up RoundingMode/UP
   :down RoundingMode/DOWN
   :unnecessary RoundingMode/UNNECESSARY})

(def+ PrecisionConfig :- Signature
  "A type signature for precision config."
  {:added v1
   :see '[round with-precision]
   :category "Rounding"}
  {:precision Integer+
   :type (U :decimal :significant)
   :mode (U :ceiling :floor
            :half-up :half-down :half-even
            :up :down :unnecessary)})

(defn math-context :- (Maybe MathContext)
  "Returns host math context based on config."
  [config :- PrecisionConfig]
  (when-not (= :decimal (:type config))
    (MathContext. (or (:precision config) 0)
                  (rounding-mode (or (:mode config) :half-up)))))

(defn ^:private set-scale :- BigDecimal
  "Returns bigdecimal number `x` rounded to `p` decimal digits,
  using `rm` RoundingMode configuration."
  [x :- BigDecimal, p :- Integer+, rm :- RoundingMode]
  (.setScale x (iint p) rm))

(defn ^:private round-bigdec :- BigDecimal
  "Returns rounded BigDecimal based on given config."
  [x :- BigDecimal, config :- PrecisionConfig]
  (if (= :decimal (:type config))
    (set-scale x (or (:precision config) 0)
               (rounding-mode (or (:mode config) :half-up)))
    (.round x (math-context config))))

(defn round :- Number
  "Returns rounded number of same type according to given precision
  config.

  Precision `_config_` is a map with following keys:

  * `:precision` - Any integer. Nonnegative in case of `:significant`
    type. Defaults to 0 (0 precision with significant type means
    that any number of significant digits is OK).
  * `:type` - `:significant` or `:decimal`.
    Defaults to `:significant`.
  * `:mode` - `:ceiling`, `:floor`, `:half-up`, `:half-down`,
    `:half-even`, `:up`, `:down` and `:unnecessary`.
    Defaults to `:half-up`.

  `(round _x_)` is equal to `(round _x_ {:type :decimal})`. Note
  that this is different from `(round _x_ {})`, which equals to
  `(round _x_ {:precision 0 :type :significant :mode :half-up})`"
  ;; TODO: add inline in order to support primitives?
  {:added v1
   :see '[PrecisionConfig floor ceil trunc with-precision]
   :category "Rounding"}
  ([x :- Number]
   (round x {:type :decimal}))
  ([x :- Number, config :- PrecisionConfig]
   ;; TODO: Support for primitives and performance optimizations
   (let [prepared
         (cond
           (class-instance? BigInt x) (.toBigDecimal ^BigInt x)
           (class-instance? BigDecimal x) x
           (or (class-instance? clojure.lang.Ratio x) (float? x))
           (BigDecimal/valueOf (double x))
           :else (BigDecimal/valueOf (long x)))
         rounded (round-bigdec prepared config)]
     (cond
       (float? x) (.doubleValue rounded)
       (class-instance? BigInteger x) (.toBigInteger rounded)
       (class-instance? BigInt x) (BigInt/fromBigInteger rounded)
       (integer? x) (.longValue rounded)
       :else rounded)))
  ([x :- Number,
    key :- (U :precision :type :mode), val :- Any & keyvals :- Any]
   (round x (apply hash-map key val keyvals))))

(defn floor :- Number
  "Returns the floor of a given number `_x_`."
  ;; TODO: add inline in order to support primitives
  {:added v1
   :see '[round ceil trunc]
   :category "Rounding"}
  [x :- Number]
  (round x {:type :decimal :mode :floor}))

(defn ceil :- Number
  "Returns the ceiling of a given number `_x_`."
   ;; TODO: add inline in order to support primitives
  {:added v1
   :see '[round floor trunc]
   :category "Rounding"}
  [x :- Number]
  (round x {:type :decimal :mode :ceiling}))

(defmacro with-precision
  "Sets the precision config to be used for BigDecimal operations.

  Precision `_config_` is a map with following keys:

  * `:precision` - A nonnegative integer. Defaults to 0 (no changes)
  * `:mode` - One of `:ceiling`, `:floor`, `:half-up`,
    `:half-down`, `:half-even`, `:up`, `:down` and `:unnecessary`.
    Defaults to `:half-up`."
  {:added v1
   :see '[round PrecisionConfig]
   :category "Rounding"}
  [config & body]
  (if (= :decimal (:type config))
    ;; TODO: implement :decimal precision type for bigdec ops
    (not-implemented)
    `(binding [clojure.core/*math-context* (math-context ~config)]
       ~@body)))

;;; Exponentiation

(defn pow :- Number
  "Returns `_x^y^_`, the `_x_` raised to power of `_y_`."
  ;; TODO: add inline in order to support primitives
  {:added v1
   :see '[sqrt cbrt exp]
   :category "Operations"}
  ([x :- Number, y :- Number]
     (if (and (integer? x) (integer? y) (nneg? y))
       (let [x (cond (class-instance? BigInt x)
                     (.toBigInteger ^BigInt x)
                     (class-instance? BigInteger x) x
                     :else (BigInteger/valueOf x))
             bx :- BigInteger x]
         (.pow bx y))
       (Math/pow x y))))

(defn sqrt :- Float+
  "Returns the square root of a floating point number `_x_`."
  {:added v1
   :see '[cbrt pow]
   :category "Operations"
   :inline (fn [x] `(. Math (sqrt ~x)))}
  [x :- Float]
  (Math/sqrt x))

(defn cbrt :- Float+
  "Returns the cube root of a floating point number `_x_`."
  {:added v1
   :see '[sqrt pow]
   :category "Operations"
   :inline (fn [x] `(. Math (cbrt ~x)))}
  [x :- Float]
  (Math/cbrt x))

(defn exp :- Float+
  "Returns `_e^x^_`, the `e` raised to the power of a floating point
  number `_x_`."
  {:added v1
   :see '[expm1 log]
   :category "Operations"
   :inline (fn [x] `(. Math (exp ~x)))}
  [x :- Float]
  (Math/exp x))

(defn expm1 :- Float+
  "Returns `(dec (exp _x_))`, which yields more precise result."
  {:added v1
   :see '[exp log1p]
   :category "Operations"
   :inline (fn [x] `(. Math (expm1 ~x)))}
  [x :- Float]
  (Math/expm1 x))

(defn log :- Float+
  "Returns the natural logarithm of a floating point number `_x_`."
  {:added v1
   :see '[log1p log10 exp]
   :category "Operations"
   :inline (fn [x] `(. Math (log ~x)))}
  [x :- Float]
  (Math/log x))

(defn log1p :- Float+
  "Returns `(inc (exp _x_))`, which yields more precise result."
  {:added v1
   :see '[log log10 expm1]
   :category "Operations"
   :inline (fn [x] `(. Math (log1p ~x)))}
  [x :- Float]
  (Math/log1p x))

(defn log10 :- Float+
  "Returns the base 10 logarithm of a floating point number `_x_`."
  {:added v1
   :see '[log log1p]
   :category "Operations"
   :inline (fn [x] `(. Math (log10 ~x)))}
  [x :- Float]
  (Math/log10 x))

;;; Constants

(def+ ^:const ^java.lang.Double pi :- Float+
  "The `PI` constant as defined by the host."
  {:added v1
   :see '[e dunaj.math.angle/deg]}
  Math/PI)

(def+ ^:const ^java.lang.Double e :- Float+
  "The `e` constant as defined by the host."
  {:added v1
   :see '[pi exp expm1 log log1p log10]}
  Math/E)


;;;; Testing

(clojure.core/require
 '[clojure.bootstrap :refer [assert-boolean assert-primitive]])

#_(assert-boolean
 (number? 5)
 (integer? 5)
 (float? 5)
 (decimal? 5)
 (rational? 5)
 (zero? 5)
 (one? 5)
 (pos? 5)
 (neg? 5)
 (npos? 5)
 (nneg? 5)
 (even? 5)
 (odd? 5)
 (< 5 6)
 (<= 5 6)
 (== 5 6)
 (> 5 6)
 (>= 5 6))

(assert-primitive
 ;; (trunc 2)
 (+ 2 1)
 (add 1 2)
 (negate 1)
 (subtract 1 2)
 (- 1 2)
 (multiply 1 2)
 (* 1 2)
 (inc 1)
 (dec 1)
 (min 1 2)
 (max 1 2)
 (rem 1 2)
 (quot 1 2)
 ;; (round 2.1)
 ;; (floor 2.1)
 ;; (ceil 2.1)
 ;; (pow 2.0 3.0)
 (sqrt 2.0)
 (cbrt 2.0)
 (exp 2.0)
 (expm1 2.0)
 (log 2.0)
 (log1p 2.0)
 (log10 2.0))<|MERGE_RESOLUTION|>--- conflicted
+++ resolved
@@ -62,13 +62,7 @@
 
 ;;;; Public API
 
-<<<<<<< HEAD
-(def+ Number+ :- Signature
-  "A type signature for numbers."
-  {:added v1
-   :see '[number? Integer+ Float+ Decimal Rational INumerical num]
-=======
-(def+ Number :- Signature
+#_(def+ Number :- Signature
   "A type signature for numbers.
 
   WARNING: This type signature is not available in Dunaj lite,
@@ -87,7 +81,6 @@
   {:added v1
    :see '[number? Integer Float Decimal Rational INumerical num
           Number]
->>>>>>> f28bb198
    :category "Primary"}
   java.lang.Number)
 
@@ -101,34 +94,29 @@
   [x :- Any]
   (class-instance? java.lang.Number x))
 
+#_(def+ Integer :- Signature
+  "A type signature for integer numbers.
+
+  IMPORTANT: This is not a host Integer type, but rather a type
+  signature for any integer type (e.g. JVM Integer, Byte, Short).
+
+  WARNING: This type signature is not available in Dunaj lite,
+  please use `Integer+` instead."
+  {:added v1
+   :see '[integer? Number Float Decimal Rational dunaj.host.int/Int
+          dunaj.host.number/long Integer+]
+   :category "Primary"}
+  (U java.lang.Integer java.lang.Long clojure.lang.BigInt
+     java.math.BigInteger java.lang.Short java.lang.Byte))
+
 (def+ Integer+ :- Signature
   "A type signature for integer numbers.
 
-  IMPORTANT: This is not a host Integer type, but rather a type
-  signature for any integer type (e.g. JVM Integer, Byte, Short).
-
-  WARNING: This type signature is not available in Dunaj lite,
-  please use `Integer+` instead."
-  {:added v1
-   :see '[integer? Number Float Decimal Rational dunaj.host.int/Int
-          dunaj.host.number/long Integer+]
-   :category "Primary"}
-  (U java.lang.Integer java.lang.Long clojure.lang.BigInt
-     java.math.BigInteger java.lang.Short java.lang.Byte))
-
-(def+ Integer+ :- Signature
-  "A type signature for integer numbers.
-
   TIP: Identical to `Integer` type signature,
   meant to be used in Dunaj lite."
   {:added v1
-<<<<<<< HEAD
-   :see '[integer? Number Float+ Decimal Rational dunaj.host.int/Int
+   :see '[integer? Number+ Float+ Decimal Rational dunaj.host.int/Int
           dunaj.host.number/long]
-=======
-   :see '[integer? Number Float Decimal Rational dunaj.host.int/Int
-          dunaj.host.number/long Integer]
->>>>>>> f28bb198
    :category "Primary"}
   (U java.lang.Integer java.lang.Long clojure.lang.BigInt
      java.math.BigInteger java.lang.Short java.lang.Byte))
@@ -149,31 +137,27 @@
       (class-instance? java.math.BigInteger x)
       (class-instance? java.lang.Short x)))
 
+#_(def+ Float :- Signature
+  "A type signature for floating point numbers.
+
+  IMPORTANT: This is not a host Float type, but rather a type
+  signature for any floating point type (e.g. JVM Float, Double).
+
+  WARNING: This type signature is not available in Dunaj lite,
+  please use `Float+` instead."
+  {:added v1
+   :see '[integer? Number Integer Decimal Rational
+          dunaj.host.number/double Float+]
+   :category "Primary"}
+  (U java.lang.Double java.lang.Float))
+
 (def+ Float+ :- Signature
   "A type signature for floating point numbers.
 
-  IMPORTANT: This is not a host Float type, but rather a type
-  signature for any floating point type (e.g. JVM Float, Double).
-
-  WARNING: This type signature is not available in Dunaj lite,
-  please use `Float+` instead."
-  {:added v1
-   :see '[integer? Number Integer Decimal Rational
-          dunaj.host.number/double Float+]
-   :category "Primary"}
-  (U java.lang.Double java.lang.Float))
-
-(def+ Float+ :- Signature
-  "A type signature for floating point numbers.
-
   TIP: Identical to `Float` type signature,
   meant to be used in Dunaj lite."
   {:added v1
-<<<<<<< HEAD
    :see '[integer? Number Float+ Decimal Rational
-=======
-   :see '[integer? Number Integer Float Decimal Rational
->>>>>>> f28bb198
           dunaj.host.number/double]
    :category "Primary"}
   (U java.lang.Double java.lang.Float))
