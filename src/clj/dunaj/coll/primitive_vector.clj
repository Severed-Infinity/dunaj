--- conflicted
+++ resolved
@@ -55,15 +55,11 @@
                  booleans, as there is no batch support for them."]]
    :additional-copyright
    "2012, 2015, Michał Marczyk, Rich Hickey and Clojure contributors"}
-<<<<<<< HEAD
   (:refer-clojure :exclude
    [seq reduce first aget = dec < if-not neg? reduced? deftype conj!
     conj let -> get meta fn empty? hash when-not when vector-of >
     defn declare or counted? zero? nth nil? not identical? >= loop
     integer? condp cond inc next class case == count defrecord and])
-=======
-  (:api bare-ws)
->>>>>>> ea7c0bf7
   (:require
    [clojure.core.rrb-vector :refer [vector-of]]
    [clojure.core.rrb-vector.rrbt :refer [as-rrbt]]
@@ -80,12 +76,7 @@
     [nneg? < integer? dec >= > add neg? inc dec zero? ==]]
    [dunaj.compare :refer
     [IHash IEquiv IComparable nil? hash = identical?]]
-<<<<<<< HEAD
-   [dunaj.flow :refer
-    [cond loop let when if-not when-not case condp]]
-=======
    [dunaj.flow :refer [cond loop let when if-not when-not case condp]]
->>>>>>> ea7c0bf7
    [dunaj.feature :refer [IMeta IPersistentMeta meta assoc-meta]]
    [dunaj.threading :refer [->]]
    [dunaj.poly :refer [Type deftype extend-type! defrecord]]
