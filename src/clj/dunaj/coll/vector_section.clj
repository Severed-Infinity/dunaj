;; Copyright (C) 2013, 2015, Jozef Wagner. All rights reserved.
;;
;; The use and distribution terms for this software are covered by the
;; Eclipse Public License 1.0
;; (http://opensource.org/licenses/eclipse-1.0.php) which can be
;; found in the file epl-v10.html at the root of this distribution.
;;
;; By using this software in any fashion, you are agreeing to be bound
;; by the terms of this license.
;;
;; You must not remove this notice, or any other, from this software.

(ns dunaj.coll.vector-section
  "A helper namespace for pluggable vector and reversed vector
  sections.

  IMPORTANT: This is a helper namespace. It does not contain any
  public vars and there is *no need to require this namespace*
  directly."
  {:authors ["Jozef Wagner"]}
<<<<<<< HEAD
  (:refer-clojure :exclude
   [seq reduce first = dec < delay reverse neg? deftype when-let <=
    conj let get meta fn empty? hash quot when-not when > defn mod
    declare or counted? zero? nth nil? not defprotocol empty >= loop
    integer? cond inc next == count defrecord and])
=======
  (:api bare-ws)
>>>>>>> ea7c0bf7
  (:require
   [clojure.core :refer [every? subvec]]
   [dunaj.type :refer [Any AnyFn Maybe]]
   [dunaj.boolean :refer [and or not]]
   [dunaj.host.int :refer
    [Int iint iadd i< ineg? izero? i== isub idec i0 imul i31 i1]]
   [dunaj.math :refer
    [nneg? < integer? == <= quot dec >= zero? mod > subtract add neg?
     multiply inc dec]]
   [dunaj.state :refer [IReference]]
   [dunaj.compare :refer
    [IHash IHashBasis IEquiv IComparable nil? hash = hash-from-basis
     basis-seed next-basis ordered-hash-factory]]
<<<<<<< HEAD
   [dunaj.flow :refer
    [when-let cond loop let when delay when-not]]
=======
   [dunaj.flow :refer [when-let cond loop let when delay when-not]]
>>>>>>> ea7c0bf7
   [dunaj.feature :refer [IMeta IPersistentMeta meta assoc-meta]]
   [dunaj.poly :refer [deftype defrecord defprotocol]]
   [dunaj.coll :refer
    [first next ISequential seq IEmptyable IRed ISeq IEmptyAware
     IPeekable ICounted ICollectionFactory ISeqable ILookup IIndexed
     ISectionable IReversible reduce empty? count section counted?
     seq ISliceable IPersistentCollection IStacked nth reverse
     slice empty get -reverse
     IPersistentVector conj IAssociative -empty -contains?]]
   [dunaj.function :refer [IInvocable fn defn]]
   [dunaj.coll.helper :refer
    [equiv-ordered coll->iterator index-of coll->list-iterator
     equals-ordered compare-ordered fold-sectionable red-to-seq
     prepare-ordered-section]]
   [dunaj.concurrent.forkjoin :refer [IFoldable]]
   [dunaj.error :refer [index-out-of-bounds]]
   [dunaj.state.var :refer [declare]]))


;;;; Public API

(defprotocol IVectorSectionHelper
  "A helper protocol for vector sections."
  (-reduce-vector :- Any
    "Reduces part of a vector."
    [this reducef :- AnyFn, init :- Any, begin :- Int, end :- Int])
  (-seq :- ISeq
    "Returns seq from `this`."
    [this begin :- Int, end :- Int]))

(defprotocol IReversedVectorSectionHelper
  "A helper protocol for reversed vector sections."
  (-reversed-reduce-vector :- Any
    "Reduces part of a vector in reverse order."
    [this reducef :- AnyFn, init :- Any, begin :- Int, end :- Int])
  (-reversed-seq :- ISeq
    "Returns seq from `this` in reverse order."
    [this begin :- Int, end :- Int]))

(declare reversed-vector-section)

(deftype ReversedVectorSection
  "Reversed vector section. Does not support conjoining."
  [vec :- IPersistentVector, begin :- Int, end :- Int,
   hash-basis :- IReference, hash-code :- IReference]
  IComparable
  (-compare-to [this other] (compare-ordered this other))
  IHash
  (-hash [this] (hash-from-basis @hash-basis (isub end begin)))
  IHashBasis
  (-hash-basis [this] @hash-basis)
  IEquiv
  (-equiv [this other] (equiv-ordered this other))
  IMeta
  (-meta [this] (meta vec))
  IPersistentMeta
  (-assoc-meta [this m]
    (->ReversedVectorSection
     (assoc-meta vec m) begin end hash hash-code))
  IRed
  (-reduce [this reducef init]
    (-reversed-reduce-vector vec reducef init begin end))
  ISequential
  ICounted
  (-count [this] (isub end begin))
  IEmptyable
  (-empty [this] (-empty vec))
  IPeekable
  (-peek [this] (nth vec begin nil))
  ILookup
  (-contains? [this key]
    (and (integer? key) (nneg? key) (< key (count this))))
  (-get [this key not-found]
    (if (integer? key) (nth this key not-found) not-found))
  IIndexed
  (-nth [this index not-found]
    (let [index (iint index)]
      (if (or (neg? index) (>= index (isub end begin)))
        not-found
        (nth vec (isub (idec end) index)))))
  IReversible
  (-reverse [this] (section vec begin end))
  ISliceable
  (-slice [this nb ne]
    (let [l (isub end begin)
          nb (iint nb)
          ne (prepare-ordered-section nb ne l)]
      (let [c (slice vec (isub end ne) (isub end nb))]
        (reversed-vector-section c (i0) (isub ne nb)))))
  ISectionable
  (-section [this nb ne]
    (let [l (isub end begin)
          nb (iint nb)
          ne (prepare-ordered-section nb ne l)]
      (if (and (izero? nb) (i== ne l))
        this
        (reversed-vector-section vec (isub end ne) (isub end nb)))))
  ISeqable
  (-seq [this] (assoc-meta (-reversed-seq vec begin end) (meta vec)))
  IInvocable
  (-invoke [this arg] (nth this arg))
  IFoldable
  (-fold [this reduce-fn pool n combinef reducef]
    (fold-sectionable this reduce-fn pool n combinef reducef))

  ;; Abstract types
  IPersistentVector ;; only because of c.l.APersistentVector$Seq

  ;; Clojure interop
  clojure.lang.ILookup
  (valAt [this k] (get this k))
  (valAt [this k not-found] (get this k not-found))
  clojure.lang.Indexed
  (nth [this index] (nth this index))
  clojure.lang.Reversible
  (rseq [this] (seq (-reverse this)))

  ;; JVM interop
  java.lang.Object
  (hashCode [this] @hash-code)
  (equals [this other] (equals-ordered this other))
  java.lang.Iterable
  (iterator [this] (coll->iterator this))
  java.util.Collection
  (contains [this x] (-contains? this x))
  (containsAll [this c] (every? #(-contains? this %) (seq c)))
  (isEmpty [this] (empty? this))
  (size [this] (count this))
  (toArray [this] (clojure.lang.RT/seqToArray (seq this)))
  (toArray [this a] (clojure.lang.RT/seqToPassedArray (seq this) a))
  java.util.List
  (get [this index] (nth this index))
  (indexOf [this x] (index-of this x))
  (lastIndexOf [this x] (isub (idec (isub end begin))
                              (index-of (reverse this) x)))
  (listIterator [this] (.listIterator this 0))
  (listIterator [this i] (coll->list-iterator this i))
  (subList [this nb ne] (section this nb ne))
  java.util.RandomAccess)

(defn reversed-vector-section :- ReversedVectorSection
  "Returns reversed vector section. `vec` must directly implement
  IPersistentVector and must implement IReversedVectorSectionHelper."
  [vec :- IPersistentVector, nb :- Int, ne :- Int]
  (->ReversedVectorSection
   vec nb ne
   (delay (-reversed-reduce-vector
            vec
            #(next-basis ordered-hash-factory % %2)
            (basis-seed ordered-hash-factory) nb ne))
   (delay (-reversed-reduce-vector
           vec
           #(iadd (imul (i31) %)
                  (if (nil? %2) (i0)
                      (.hashCode ^java.lang.Object %2)))
           (i1) nb ne))))

(deftype VectorSection
  "A type for persistent vector sections."
  clojure.lang.APersistentVector$SubVector
  ;; JVM
  ;; custom equiv and hash
  ;; j.l.Iterable, j.u.Collection, j.u.List
  ;; j.u.RandomAccess
  ;; j.l.Runnable, j.u.c.Callable
  ;; NOTE: does not use IVectorSectionHelper/-seq
  IComparable
  IMeta
  IPersistentMeta
  IRed
  (-reduce [this reducef init]
    (-reduce-vector
     (.-v this) reducef init (.-start this) (.-end this)))
  ISeqable
  ICounted
  IEmptyable
  IPeekable
  ILookup
  (-contains? [this key]
    (and (integer? key) (nneg? key) (< key (.length this))))
  (-get [this key not-found]
    (if (integer? key) (.nth this key not-found) not-found))
  IIndexed
  IReversible
  (-reverse [this]
    (reversed-vector-section (.-v this) (.-start this) (.-end this)))
  ISliceable
  (-slice [this nb ne]
    (let [l (.length this)
          nb (iint nb)
          ne (iint (prepare-ordered-section nb ne l))]
      (if (i== nb ne)
        (empty this)
        (slice (.-v this)
               (iadd nb (.-start this))
               (iadd ne (.-start this))))))
  ISectionable
  (-section [this nb ne]
    (let [l (.length this)
          ne (prepare-ordered-section nb ne l)]
      (subvec this nb ne)))
  ISequential
  IPersistentCollection
  IAssociative
  IStacked
  IInvocable
  IFoldable
  (-fold [this reduce-fn pool n combinef reducef]
    (fold-sectionable this reduce-fn pool n combinef reducef))
  ;; Abstract types
  IPersistentVector)

(defn vector-section :- VectorSection
  "Returns vector section. `vec` must directly implement
  IPersistentVector and must implement IVectorSectionHelper."
  [vec :- IPersistentVector, nb :- Int, ne :- (Maybe Int)]
  (let [l (.length vec)
        ne (iint (prepare-ordered-section nb ne l))]
    (if (and (izero? nb) (i== ne l))
      vec
      (clojure.lang.APersistentVector$SubVector.
       (meta vec) vec nb ne))))<|MERGE_RESOLUTION|>--- conflicted
+++ resolved
@@ -18,15 +18,11 @@
   public vars and there is *no need to require this namespace*
   directly."
   {:authors ["Jozef Wagner"]}
-<<<<<<< HEAD
   (:refer-clojure :exclude
    [seq reduce first = dec < delay reverse neg? deftype when-let <=
     conj let get meta fn empty? hash quot when-not when > defn mod
     declare or counted? zero? nth nil? not defprotocol empty >= loop
     integer? cond inc next == count defrecord and])
-=======
-  (:api bare-ws)
->>>>>>> ea7c0bf7
   (:require
    [clojure.core :refer [every? subvec]]
    [dunaj.type :refer [Any AnyFn Maybe]]
@@ -40,12 +36,7 @@
    [dunaj.compare :refer
     [IHash IHashBasis IEquiv IComparable nil? hash = hash-from-basis
      basis-seed next-basis ordered-hash-factory]]
-<<<<<<< HEAD
-   [dunaj.flow :refer
-    [when-let cond loop let when delay when-not]]
-=======
    [dunaj.flow :refer [when-let cond loop let when delay when-not]]
->>>>>>> ea7c0bf7
    [dunaj.feature :refer [IMeta IPersistentMeta meta assoc-meta]]
    [dunaj.poly :refer [deftype defrecord defprotocol]]
    [dunaj.coll :refer
