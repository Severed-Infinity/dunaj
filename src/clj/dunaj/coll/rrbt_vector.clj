--- conflicted
+++ resolved
@@ -145,28 +145,11 @@
     (or (ineg? i) (i>= i (.count vec))) (throw (index-out-of-bounds))
     :let [am :- clojure.core.ArrayManager (.-am vec)
           nm :- clojure.core.rrb_vector.nodes.NodeManager (.-nm vec)
-<<<<<<< HEAD
           shift (get-rshift vec)
           tail-off (isub (.count vec) (.alength am (get-rtail vec)))]
-      (if (i<= tail-off i)
-        (isub i tail-off)
-        (iloop [i i, node (get-rroot vec), shift shift]
-          (if (or (izero? shift) (.regular nm node))
-            (iand i (i31))
-            (let [arr :- AnyArray (.array nm node)
-                  rngs (ranges nm node)
-                  idx (iloop [j (iand (i>> i shift) (i31))]
-                        (if (i< i (aget rngs j)) j (recur (iinc j))))
-                  i (if (izero? idx)
-                      i
-                      (isub i (aget rngs (idec idx))))]
-              (recur i (aget arr idx) (isub shift (i5))))))))))
-=======
-          shift (._shift vec)
-          tail-off (isub (.count vec) (.alength am (._tail vec)))]
     (i<= tail-off i) (isub i tail-off)
     :else
-    (iloop [i i, node (._root vec), shift shift]
+    (iloop [i i, node (get-rroot vec), shift shift]
       (if (or (izero? shift) (.regular nm node))
         (iand i (i31))
         (let [arr :- AnyArray (.array nm node)
@@ -177,7 +160,6 @@
                   i
                   (isub i (aget rngs (idec idx))))]
           (recur i (aget arr idx) (isub shift (i5))))))))
->>>>>>> 59ca407d
 
 (defn ^:private reduce-vector :- Any
   "Reduce section of Rrbt Vector."
