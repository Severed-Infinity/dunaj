--- conflicted
+++ resolved
@@ -999,17 +999,12 @@
   [type :- Class, iterf :- AnyFn, x :- Any]
   IRed
   (-reduce [this reducef init]
-<<<<<<< HEAD
-    (let [af (advance-fn [ret x] (recur (reducef ret x) (iterf x)))]
-      (af init x)))
-  ISeqable
-  (-seq [this] (red-to-seq this))
-=======
     (let [af (advance-fn [ret x]
                (let [x (iterf x)]
                  (recur (reducef ret x) x)))]
       (af (reducef init x) x)))
->>>>>>> fed23f59
+  ISeqable
+  (-seq [this] (red-to-seq this))
   IHomogeneous
   (-item-type [this] type)
   IBatchedRed
