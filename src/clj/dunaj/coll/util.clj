--- conflicted
+++ resolved
@@ -20,7 +20,6 @@
   {:authors ["Jozef Wagner"]
    :additional-copyright true
    :categories ["Primary" "Iterations" "Reducers" "Maps" "Walk"]}
-<<<<<<< HEAD
   (:refer-clojure :exclude
    [sort-by every? butlast doall last sort dorun merge-with shuffle
     doseq into group-by not-every? some select-keys merge for
@@ -31,9 +30,6 @@
     pop or name nth nil? val not empty loop object-array cond reduced
     defmacro keyword next if-let to-array == count apply assoc and
     coll?])
-=======
-  (:api bare-ws)
->>>>>>> ea7c0bf7
   (:require
    [clojure.core :refer [lazy-seq cons]]
    [clojure.bootstrap :refer [v1 not-implemented]]
@@ -44,12 +40,7 @@
    [dunaj.host.int :refer [Int iint iinc izero? ipos? idec iloop]]
    [dunaj.math :refer [Integer+ == dec]]
    [dunaj.compare :refer [nil? natural-comparator defsentinel]]
-<<<<<<< HEAD
-   [dunaj.flow :refer
-    [cond let when if-let when-not loop if-not]]
-=======
    [dunaj.flow :refer [cond let when if-let when-not loop if-not]]
->>>>>>> ea7c0bf7
    [dunaj.feature :refer [assoc-meta meta]]
    [dunaj.poly :refer [Type identical-type? satisfies? deftype]]
    [dunaj.coll :refer
