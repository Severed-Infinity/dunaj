--- conflicted
+++ resolved
@@ -535,17 +535,10 @@
         to (gensym "to__")
         bs []
         bs (if (nil? c) (conj bs c? `(counted? ~to)) bs)
-<<<<<<< HEAD
-        bs (if (nil? b) (conj bs b? `(clojure.dunaj-deftype/satisfies?
-                                      dunaj.coll/IBatchedRed ~to)) bs)
-        bs (if (nil? u)
-             (conj bs u? `(clojure.dunaj-deftype/satisfies?
-=======
         bs (if (nil? b) (conj bs b? `(satisfies?
                                       dunaj.coll/IBatchedRed ~to)) bs)
         bs (if (nil? u)
              (conj bs u? `(satisfies?
->>>>>>> f28bb198
                            dunaj.coll/IUnpackedRed ~to))
              bs)
         bs (if (nil? s) (conj bs s? `(sectionable? ~to)) bs)
@@ -601,17 +594,6 @@
   (let [c? (if (nil? oc) (and (counted? coll) (counted? to)) oc)
         b? (if (nil? ob)
              (and
-<<<<<<< HEAD
-              (clojure.dunaj-deftype/satisfies?
-               dunaj.coll/IBatchedRed coll)
-              (clojure.dunaj-deftype/satisfies?
-               dunaj.coll/IBatchedRed to))
-             ob)
-        u? (if (nil? ou)
-             (and
-              (clojure.dunaj-deftype/satisfies? dunaj.coll/IUnpackedRed coll)
-              (clojure.dunaj-deftype/satisfies? dunaj.coll/IUnpackedRed to))
-=======
               (satisfies? dunaj.coll/IBatchedRed coll)
               (satisfies? dunaj.coll/IBatchedRed to))
              ob)
@@ -619,7 +601,6 @@
              (and
               (satisfies? dunaj.coll/IUnpackedRed coll)
               (satisfies? dunaj.coll/IUnpackedRed to))
->>>>>>> f28bb198
              ou)
         s? (if (nil? os)
              (and (sectionable? coll) (sectionable? to))
