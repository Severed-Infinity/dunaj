;; Copyright (C) 2013, 2015, Jozef Wagner. All rights reserved.
;;
;; Additional copyright for parts of documentation and/or
;; underlying implementation:
;; Copyright (C) 2008, 2015, Rich Hickey and Clojure contributors.
;;
;; The use and distribution terms for this software are covered by the
;; Eclipse Public License 1.0
;; (http://opensource.org/licenses/eclipse-1.0.php) which can be
;; found in the file epl-v10.html at the root of this distribution.
;;
;; By using this software in any fashion, you are agreeing to be bound
;; by the terms of this license.
;;
;; You must not remove this notice, or any other, from this software.

(ns dunaj.math.precise
  "Precise math with an arbitrary precision.

  Slower than normal math operations, but auto-promotes when needed.

  Depending on the needs, there are several other namespaces with
  similar functionalities:

  * `<<dunaj.math.api.ad#,dunaj.math>>` which is slightly faster
    but subject to rounding and truncation
  * `<<dunaj.math.unchecked.api.ad#,dunaj.math.unchecked>>`,
    much faster but subject to overflow
  * `<<dunaj.host.int.api.ad#,dunaj.host.int>>`, host specific
    unchecked operations with fastest performance."
  {:authors ["Jozef Wagner"]
   :additional-copyright true}
<<<<<<< HEAD
  (:refer-clojure :exclude [+ inc - * dec defn])
=======
  (:api bare-ws)
>>>>>>> 8a419acc
  (:require [clojure.core :refer [let assert]]
            [clojure.bootstrap :refer [defalias defn v1]]
            [dunaj.type :refer [Fn Va]]
            [dunaj.math :refer [Number+]]))


;;;; Public API

(defn add :- Number
  "Returns the sum of `_x_` and `_y_`. Supports arbitrary precision."
  {:added v1
   :see '[+ dunaj.math/add dunaj.math.unchecked/add
          dunaj.host.int/iadd]}
  [x :- Number, y :- Number]
  (. clojure.lang.Numbers (addP x y)))

(defalias +
  {:doc "Returns the sum of nums. `(+)` returns 0.
        Supports arbitrary precision."
   :added v1
   :see '[add inc dunaj.math/+ dunaj.math.unchecked/+
          dunaj.host.int/iadd]
   :tsig (Fn [Number]
             [Number Number]
             [Number Number Number]
             [Number Number Number (Va Number)])}
  clojure.core/+')

(defn negate :- Number
  "Returns the negation of `_x_`. Supports arbitrary precision."
  {:added v1
   :see '[subtract - dunaj.math/negate dunaj.math.unchecked/negate
          dunaj.host.int/ineg]}
  [x :- Number]
  (. clojure.lang.Numbers (minusP x)))

(defn subtract :- Number
  "Returns the result of subtraction of `_y_` from `_x_`.
  Supports arbitrary precision."
  {:added v1
   :see '[negate - dec dunaj.math/subtract
          dunaj.math.unchecked/subtract dunaj.host.int/isub]}
  [x :- Number, y :- Number]
  (. clojure.lang.Numbers (minusP x y)))

(defalias -
  {:doc "If no ys are supplied, returns the negation of `_x_`,
        else subtracts the ys from `_x_` and returns the result.
        Supports arbitrary precision."
   :added v1
   :see '[negate subtract dec dunaj.math/- dunaj.math.unchecked/-
          dunaj.host.int/isub]
   :tsig (Fn [Number Number]
             [Number Number Number]
             [Number Number Number (Va Number)])}
  clojure.core/-')

(defn multiply :- Number
  "Returns the result of multiplication of `_x_` and `_y_`.
  Supports arbitrary precision."
  {:added v1
   :see '[* dunaj.math/multiply dunaj.math.unchecked/multiply
          dunaj.host.int/imul]}
  [x :- Number, y :- Number]
  (. clojure.lang.Numbers (multiplyP x y)))

(defalias *
  {:doc "Returns the product of nums. `(*)` returns 1.
        Supports arbitrary precision."
   :added v1
   :see '[multiply dunaj.math/* dunaj.math.unchecked/*
          dunaj.host.int/imul]
   :tsig (Fn [Number]
             [Number Number]
             [Number Number Number]
             [Number Number Number (Va Number)])}
  clojure.core/*')

(defalias inc
  {:doc "Returns a number one greater than `_x_`.
        Supports arbitrary precision."
   :added v1
   :see '[add + dunaj.math/inc dunaj.math.unchecked/inc
          dunaj.host.int/iinc]
   :tsig (Fn [Number Number])}
  clojure.core/inc')

(defalias dec
  {:doc "Returns a number one less than `_x_`.
        Supports arbitrary precision."
   :added v1
   :see '[subtract - dunaj.math/dec dunaj.math.unchecked/dec
          dunaj.host.int/idec]
   :tsig (Fn [Number Number])}
  clojure.core/dec')<|MERGE_RESOLUTION|>--- conflicted
+++ resolved
@@ -30,13 +30,8 @@
     unchecked operations with fastest performance."
   {:authors ["Jozef Wagner"]
    :additional-copyright true}
-<<<<<<< HEAD
   (:refer-clojure :exclude [+ inc - * dec defn])
-=======
-  (:api bare-ws)
->>>>>>> 8a419acc
-  (:require [clojure.core :refer [let assert]]
-            [clojure.bootstrap :refer [defalias defn v1]]
+  (:require [clojure.bootstrap :refer [defalias defn v1]]
             [dunaj.type :refer [Fn Va]]
             [dunaj.math :refer [Number+]]))
 
