;; Copyright (C) 2013, 2015, Jozef Wagner. All rights reserved.
;;
;; The use and distribution terms for this software are covered by the
;; Eclipse Public License 1.0
;; (http://opensource.org/licenses/eclipse-1.0.php) which can be
;; found in the file epl-v10.html at the root of this distribution.
;;
;; By using this software in any fashion, you are agreeing to be bound
;; by the terms of this license.
;;
;; You must not remove this notice, or any other, from this software.

(ns dunaj.core
  "An entry point to the `dunaj API`.

  IMPORTANT: Do not require this namespace directly.
  Idiomatic use is through the `:api` section of the
  `<<dunaj.lib.api.ad#ns,ns>>` macro."
  {:authors ["Jozef Wagner"]}
  (:refer-clojure :exclude
   [refer set first = map if-not remove let fn empty? vec second defn
    symbol name alter-meta! defmacro filter apply assoc])
  (:require [clojure.bootstrap]
            [clojure.core.async]
            [clojure.dunaj-deftype]
            [dunaj.type]
            [dunaj.boolean]
            [dunaj.host]
            [dunaj.host.int]
            [dunaj.math]
            [dunaj.math.precise]
            [dunaj.math.unchecked]
            [dunaj.math.angle]
            [dunaj.bit]
            [dunaj.host.number]
            [dunaj.compare :refer [=]]
            [dunaj.state]
            [dunaj.flow :refer [let if-not]]
            [dunaj.threading]
            [dunaj.feature :refer [alter-meta!]]
            [dunaj.poly]
            [dunaj.coll :refer [second assoc empty? first]]
            [dunaj.function :refer [defn fn apply]]
            [dunaj.concurrent]
            [dunaj.concurrent.forkjoin]
            [dunaj.coll.helper]
            [dunaj.host.batch]
            [dunaj.host.array]
            [dunaj.char]
            [dunaj.string]
            [dunaj.time]
            [dunaj.identifier :refer [symbol name]]
            [dunaj.error]
            [dunaj.concurrent.thread]
            [dunaj.macro :refer [defmacro]]
            [dunaj.uri]
            [dunaj.state.var]
            [dunaj.state.ref]
            [dunaj.state.basic]
            [dunaj.buffer]
            [dunaj.uuid]
            [dunaj.concurrent.agent]
            [dunaj.namespace]
            [dunaj.concurrent.port]
            [dunaj.state.weak]
            [dunaj.set]
            [dunaj.coll.empty-list]
            [dunaj.coll.cons-seq]
            [dunaj.coll.lazy-seq]
            [dunaj.coll.vector-section]
            [dunaj.coll.bvt-vector]
            [dunaj.coll.rrbt-vector]
            [dunaj.coll.primitive-vector]
            [dunaj.coll.linked-list]
            [dunaj.coll.batched-queue]
            [dunaj.coll.tuple]
            [dunaj.coll.hamt-map]
            [dunaj.coll.hamt-set]
            [dunaj.coll.array-map]
            [dunaj.coll.rbt-sorted-map]
            [dunaj.coll.rbt-sorted-set]
            [dunaj.coll.lazy-seq-map]
            [dunaj.coll.lazy-seq-set]
            [dunaj.coll.util]
            [dunaj.coll.default :refer [vec set ->lst]]
            [dunaj.coll.recipe :refer [remove filter map]]
            [dunaj.function.default]
            [dunaj.math.random]
            [dunaj.format]
            [dunaj.format.charset]
            [dunaj.regex]
            [dunaj.format.helper]
            [dunaj.format.parser]
            [dunaj.format.printer]
            [dunaj.format.json]
            [dunaj.format.html]
            [dunaj.format.edn]
            [dunaj.format.clj]
            [dunaj.resource]
            [dunaj.resource.helper]
            [dunaj.resource.selector]
            [dunaj.resource.file]
            [dunaj.resource.host]
            [dunaj.resource.pipe]
            [dunaj.resource.udp]
            [dunaj.resource.tcp]
            [dunaj.resource.loopback]
            [dunaj.resource.secure]
            [dunaj.resource.http]
            [dunaj.concurrent.parallel]
            [dunaj.version]
            [dunaj.lib]
            [dunaj.env]
            [dunaj.dev]
            ;; [dunaj.main] ;; circular dependency
            [dunaj.repl]))


;;;; Implementation details

(defmacro refer
  [ns-name syms]
  `(clojure.core/refer '~ns-name :only (~'ff '~syms)))


;;;; Public API

(defn init-api
  [references & args]
  (let [exclude (set (second args))
        ff (fn [syms] (vec (remove exclude syms)))]
    ;; fully qualified special symbols only
    (alter-meta! clojure.core/*ns* assoc :qualified-specials true)
    ;; Refer peculiar special symbols directly. This is needed only
    ;; for syntax quote to work correctly when handling those symbols.
    ;; Refer common API
    (refer dunaj.type
           [Any AnyFn Fn Maybe Va Predicate KeywordMap U I Required
            Macro])
    (refer dunaj.boolean
           [Boolean+ boolean? boolean false? true? not and or])
    (refer dunaj.host
           [.. proxy proxy-super Class+ class class-instance?
            ensure-class-instance provide-class keyword->class
            BatchManager AnyBatch Batch ArrayManager AnyArray Array
            definterface bean->map])
    (refer dunaj.host.int [])
    (refer dunaj.math
           [Number+ number? Integer+ integer? Float+ float? Decimal
            decimal? Rational rational? numerical? num zero? one?
            pos? neg? npos? nneg? even? odd? < <= > >= ==
            trunc + - * / inc dec min max quot rem mod round floor
            ceil with-precision pow sqrt])
    (refer dunaj.math.precise [])
    (refer dunaj.math.unchecked [])
    (refer dunaj.math.angle [])
    (refer dunaj.bit [])
    (refer dunaj.host.number [])
    (refer dunaj.compare
           [identical? sentinel nil? some? = not= distinct? compare])
    (refer dunaj.state
           [IReference IMutable IAdjustable IAtomic IPending
            IOpenAware io! reference? deref mutable? reset!
            adjustable? adjust! atomic? cas! switch! alter! trade!
            realized? open? cancelled? cancellable? cancel! clone])
    (refer dunaj.flow
           [let letfn if-not if-let if-some when when-not when-let
            when-some cond condp case comment dotimes doto
            while eval delay force loop])
    (refer dunaj.threading
           [-> ->> as-> cond-> cond->> some-> some->>])
    (refer dunaj.feature
           [IMeta IConfig validator meta assoc-meta config update-meta
            alter-meta! reset-meta! alter-config! reset-config!])
    (refer dunaj.poly
           [protocol? defprotocol satisfies? type? deftype
            type-instance? record? defrecord record-instance?
            instance? ensure-instance reify type identical-type?
            extends? extend! extend-protocol! extend-type!
            defmulti defmethod Multimethod])
    (refer dunaj.coll
           [IRed provide-sequential Transducer
            Postponed postponed? postponed advance unsafe-advance!
            Reduced reduced? reduced red? ensure-batchable
            ensure-unpackable reduce provide-collection
            reducing reduce-augmented reduce-one-augmented
            transduce transduce-one seq? seq first ffirst second
            rest next nnext nthnext nthrest when-first counted?
            count several? single? double? triple? quad? quint?
            empty? not-empty? empty not-empty peek contains? get
            get-in nth invertible? invert flippable? flip
            reversible? reverse sorted? ascending? sliceable?
            slice sectionable? sorted-sectionable? section
            homogeneous? item-type sequential? coll? conj
            associative? assoc assoc-in update update-in stacked?
            pop catenable? cat set? disj bag? disj-all map? dissoc
            dissoc-in multimap? dissoc-one list? vector?])
    (refer dunaj.function
           [invocable? invoke apply defn fn fn? trampoline
            partial comp complement fnil juxt identity constantly
            nop memoize])
    (refer dunaj.concurrent
           [IFuture IExecutor ITaskExecutor
            locking future? execute submit future promise deliver!])
    (refer dunaj.concurrent.forkjoin
           [IFoldable folding fold fold-augmented transfold])
    (refer dunaj.coll.helper [])
    (refer dunaj.host.batch [batch-manager])
    (refer dunaj.host.array [array-manager])
    (refer dunaj.char [Char char? char])
    (refer dunaj.string
           [canonical? canonical ICharSequence char-sequence? String+
            string? str ->str blank?])
    (refer dunaj.time
           [IInstant instant? instant now IDuration duration?
            milliseconds nanoseconds])
    (refer dunaj.identifier
           [INamed name namespace Symbol symbol? symbol Keyword
            keyword? keyword])
    (refer dunaj.error
           [IException exception? error illegal-argument illegal-state
            io index-out-of-bounds no-such-element npe
            unsupported-operation ex-info ex-data])
    (refer dunaj.concurrent.thread
           [Thread+ thread-local? pass! current-thread
            ensure-thread-local sleep])
    (refer dunaj.macro
           [defmacro gensym macroexpand macroexpand-1
            macroexpand-all])
    (refer dunaj.uri [])
    (refer dunaj.state.var
           [Var var? def+ defonce declare with-bindings])
    (refer dunaj.state.ref
           [IRef ref? ensure commute alter reset ref dosync])
    (refer dunaj.state.basic [Atom atom box local])
    (refer dunaj.buffer [])
    (refer dunaj.uuid [Uuid uuid])
    (refer dunaj.concurrent.agent
           [Agent agent? agent current-agent shutdown-agents!
            send! send-off! await await-for
            release-pending-sends! restart-agent!])
    (refer dunaj.namespace [])
    (refer dunaj.concurrent.port
           [take! <!! <! put! >!! >! close! go go-loop thread
            chan timeout alt! alt!! tap! untap! PortVal])
    (refer dunaj.state.weak [])
    (refer dunaj.set [])
    (refer dunaj.coll.empty-list [])
    (refer dunaj.coll.cons-seq [cons])
    (refer dunaj.coll.lazy-seq [lazy-seq lazy-cat])
    (refer dunaj.coll.vector-section [])
    (refer dunaj.coll.bvt-vector [])
    (refer dunaj.coll.rrbt-vector [])
    (refer dunaj.coll.primitive-vector [])
    (refer dunaj.coll.linked-list [])
    (refer dunaj.coll.batched-queue [])
    (refer dunaj.coll.tuple [tuple pair key val])
    (refer dunaj.coll.hamt-map [])
    (refer dunaj.coll.hamt-set [])
    (refer dunaj.coll.array-map [])
    (refer dunaj.coll.rbt-sorted-map [])
    (refer dunaj.coll.rbt-sorted-set [])
    (refer dunaj.coll.lazy-seq-map [])
    (refer dunaj.coll.lazy-seq-set [])
    (refer dunaj.coll.util
           [sequence into group-by frequencies merge merge-with
            revlist batched reduce-batched
            fold-batched unpacked reduce-unpacked fold-unpacked
            every? some not-any? not-every? dorun doall for dored
            doseq last shuffle sort sort-by butlast recipe])
    (refer dunaj.coll.default
           [empty-seq empty-lst empty-que empty-vec empty-vec-of
            empty-set empty-sorted-set empty-map empty-sorted-map
            lst ->lst que ->que vec ->vec vec-of ->vec-of set ->set
            sorted-set ->sorted-set sorted-set-by ->sorted-set-by
            zipmap ->map sorted-zipmap ->sorted-map
            sorted-zipmap-by ->sorted-map-by])
    (refer dunaj.coll.recipe
           [concat zip indexed interleave traverse range repeat
            cycle repeatedly iterate map mapcat filter remove
            replace keep take-while flatten append-coll append
            keys vals take take-nth take-last drop drop-while
            drop-last interpose cap throwing-cap distinct
            dedupe reductions partition partition-all partition-by
            lines split-at split-with])
    (refer dunaj.function.default [])
    (refer dunaj.math.random [rand rand-integer rand-nth sample])
    (refer dunaj.format [parse parse-whole print print-one])
    (refer dunaj.format.charset
           [utf-8 utf-16 default-charset charset-formatter])
    (refer dunaj.regex [matches])
    (refer dunaj.format.helper [])
    (refer dunaj.format.parser [])
    (refer dunaj.format.printer [])
    (refer dunaj.format.html [html])
    (refer dunaj.format.json [json])
    (refer dunaj.format.edn [edn])
    (refer dunaj.format.clj [clj])
    (refer dunaj.resource
           [release-scope! in-scope? scope-push! grab-scope with-scope
            with-io-scope resource acquire! read read! read-one!
            write! write-one! slurp spit! exchange! format transform
            deps assoc-deps system start!])
    (refer dunaj.resource.helper [])
    (refer dunaj.resource.selector
           [selector select select-now register! deregister!])
    (refer dunaj.resource.file [file])
    (refer dunaj.resource.host [classpath])
    (refer dunaj.resource.http [http https])
    (refer dunaj.concurrent.parallel
           [pmap pmap-unordered pcalls pcalls-unordered pvalues
            pvalues-unordered])
    (refer dunaj.lib [])
    (refer dunaj.env
           [current-ns out err in out! err! pr! prn! print! println!
            pp! current-version command-line-args])
    (refer dunaj.dev
           [scratch warn-on-reflection! not-implemented assert
            time set-trace! trace set-color! pt])
    (refer dunaj.repl [])))

(defmacro dunaj-ns
<<<<<<< HEAD
=======
  "Loads Dunaj. To be used in Dunaj lite, and in cases where
  given ns won't be AOT compiled."
>>>>>>> 22bee319
  [& decls]
  (let [gen-decl 
        (fn [[kn & args]]
          (apply ->lst (symbol "clojure.core" (name kn)) 
                 (map #(->lst `quote %) args)))
        gen-decls #(map gen-decl %)
        ff #(= :refer-dunaj (first %))
        dd (vec (filter ff decls))
        decls (remove ff decls)]
    `(do
       (clojure.bootstrap/remove-mappings! clojure.core/*ns*)
       ~(if-not (empty? dd)
          `(apply init-api ~(->lst `quote (first dd)))
          `(init-api nil))
       ~@(gen-decls decls))))<|MERGE_RESOLUTION|>--- conflicted
+++ resolved
@@ -320,11 +320,8 @@
     (refer dunaj.repl [])))
 
 (defmacro dunaj-ns
-<<<<<<< HEAD
-=======
   "Loads Dunaj. To be used in Dunaj lite, and in cases where
   given ns won't be AOT compiled."
->>>>>>> 22bee319
   [& decls]
   (let [gen-decl 
         (fn [[kn & args]]
