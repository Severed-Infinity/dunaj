;; Copyright (C) 2013, 2015, Jozef Wagner. All rights reserved.
;;
;; Additional copyright for parts of documentation and/or
;; underlying implementation:
;; Copyright (C) 2008, 2015, Rich Hickey and Clojure contributors.
;;
;; The use and distribution terms for this software are covered by the
;; Eclipse Public License 1.0
;; (http://opensource.org/licenses/eclipse-1.0.php) which can be
;; found in the file epl-v10.html at the root of this distribution.
;;
;; By using this software in any fashion, you are agreeing to be bound
;; by the terms of this license.
;;
;; You must not remove this notice, or any other, from this software.

(ns dunaj.host
  "Host interoperability.

  Arrays and batches have more functionalities defined in separate
  namespaces,
  <<dunaj.host.array.api.ad#dunaj.host.array,dunaj.host.array>> and
  <<dunaj.host.batch.api.ad#dunaj.host.batch,dunaj.host.batch>>.

  NOTE: Documentation needs more work."
  {:authors ["Jozef Wagner"]
   :additional-copyright true}
  (:require [clojure.bootstrap :refer [bare-ns]]))

(bare-ns
 (:require
  [clojure.core :refer
   [case reify gensym symbol str = with-meta not nil? when or
    if-let cond]]
  [clojure.dunaj-deftype]
  [clojure.bootstrap :refer [defmacro deftype defalias defn def+ let
                             v1 primitive-type-hint defrecord]]
  [dunaj.type :refer
   [Macro Fn Any Maybe Signature TypeHint IHintedSignature]]
  [dunaj.boolean :refer [Boolean]])
 (:import [java.lang String Class]))

;;;; Public API

#_(defmacro new
  "Returns a new object constructed by calling constructor of the
  class named by `_classname_`, passing `_args_` evaluated from
  left to right into the constructor."
  {:added v1
   :see '[class-instance? dunaj.host/. dunaj.host/..]
   :highlight :host}
  [classname & args]
  `(clojure.core/new ~@args))

#_(defmacro set!
  "Assigns evaluated `_expr_` to the field identified by
  `_field-access-form_`. Returns `nil`.

  NOTE: Returning `nil` is a change from Clojure, as `set!` special
  form autoboxes returned value and it is preferred for mutating fns
  to return `nil` anyway."
  {:added v1
   :highlight :host}
  [field-access-form expr]
  `(do (clojure.core/set! ~field-access-form ~expr) nil))

#_(defmacro .
  "The '.' macro is the basis for access to host.
  It can be considered a member-access operator, and/or read
  as 'in the scope of'.

  If the first operand is a symbol that resolves to a class name,
  the access is considered to be to a static member of the named
  class. Note that nested classes are named
  `EnclosingClass$NestedClass`, if supported by host. Otherwise it
  is presumed to be an instance member and the first argument is
  evaluated to produce the target object.

  If the second operand is a symbol and no args are supplied it
  is taken to be a field access - the name of the field is the
  name of the symbol, and the value of the expression is the
  value of the field, unless there is no argument public method
  of the same name, in which case it resolves to a call to the
  method.

  If the second operand is a list, or args are supplied, it is
  taken to be a method call. The first item of the list must
  be a simple symbol, and the name of the method is the name of
  the symbol. The args, if any, are evaluated from left to right,
  and passed to the matching method, which is called, and its value
  returned. If the method has a void return type, the value of the
  expression will be nil. Note that placing the method name in a
  list with any args is optional in the canonic form, but can be
  useful to gather args in macros built upon the form."
  {:added v1
   :see '[dunaj.host/..]
   :highlight :host}
  [& args]
  `(clojure.core/. ~@args))

(defalias ..
  "Expands into a member access `(.)` of the first member on the
  first argument, followed by the next member on the result, etc."
  {:added v1
   :see '[dunaj.host/.]
   :tsig Macro
   :highlight :host}
  clojure.core/..)

(defalias proxy
  "Where

  * `class-and-interfaces` - a vector of class names
  * `args` - a (possibly empty) vector of arguments to the
             superclass constructor.
  * `f` - `(name [params*] body)` or
          `(name ([params*] body) ([params+] body) ...​)`

  Expands to code which creates a instance of a proxy class that
  implements the named class/interface(s) by calling the supplied
  fns. A single class, if provided, must be first. If not provided
  it defaults to Object.

  The interfaces names must be valid interface types. If a method
  fn is not provided for a class method, the superclass methd will
  be called. If a method fn is not provided for an interface method,
  an UnsupportedOperationException will be thrown should it be
  called. Method fns are closures and can capture the environment
  in which proxy is called. Each method fn takes an additional
  implicit first arg, which is bound to `this`. Note that while
  method fns can be provided to override protected methods, they
  have no other access to protected members, nor to super, as
  these capabilities cannot be proxied."
  {:added v1
   :tsig Macro
   :see '[proxy-super]
   :highlight :host
   :indent :all})

(defalias proxy-super
  "Use to call a superclass method in the body of a proxy method.
  Note that expansion captures `this`."
  {:added v1
   :see '[proxy]
   :tsig Macro})

;;; Class

<<<<<<< HEAD
(deftype Class+
  "A host class type."
=======
(deftype Class
  "A host class type.

  WARNING: When using dunaj-lite, this type is called Class+."
>>>>>>> 23c21de9
  {:added v1
   :see '[class class-instance?]
   :predicate 'class?}
  java.lang.Class)

(defalias class
  "Returns the Class of `_x_`."
  {:added v1
   :see '[Class class-instance? ensure-class-instance]
   :tsig (Fn [Class Any])
   :highlight :host})

(defalias class-instance?
  "Returns `true` is `_x_` is an instance of the class `_c_`,
  otherwise returns `true`."
  {:added v1
   :see '[class ensure-class-instance? dunaj.poly/instance?]
   :tsig (Fn [Boolean Class Any])
   :highlight :host}
  clojure.core/instance?)

(defalias ensure-class-instance
  "Returns `_x_`, throwing if `_x_` cannot be cast to class `_c_`."
  {:added v1
   :see '[class class-instance?]
   :tsig (Fn [Any Class Any])
   :highlight :host}
  clojure.core/cast)

(defn keyword->class* :- (Maybe Class)
  "Returns class from a given keyword `_k_` or `nil` if keyword is
  not recognized."
  [k :- (Maybe clojure.lang.Keyword)]
  (case k
    :byte java.lang.Byte/TYPE
    :int java.lang.Integer/TYPE
    :long java.lang.Long/TYPE
    :float java.lang.Float/TYPE
    :double java.lang.Double/TYPE
    :short java.lang.Short/TYPE
    :char java.lang.Character/TYPE
    :boolean java.lang.Boolean/TYPE
    :object java.lang.Object
    nil))

(defmacro keyword->class
  "Returns class from a given keyword `_k_` or `nil` if keyword is
  not recognized."
  {:added v1
   :see '[provide-class]
   :highlight :host}
  [k]
  (if (clojure.core/keyword? k)
    (keyword->class* k)
    `(keyword->class* ~k)))

(defn provide-class* :- (Maybe Class)
  "Returns class from a given keyword, type or class, or returns `nil`
  if `_x_` is not recognized."
  [x :- Any]
  (cond (clojure.core/keyword? x) (keyword->class* x)
        (clojure.core/class? x) x
        :else (:on-class x)))

(defmacro provide-class
  "Returns class from a given keyword, type or class, or returns `nil`
  if `_x_` is not recognized."
  {:added v1
   :see '[keyword->class]
   :highlight :host}
  [x]
  (if (clojure.core/keyword? x)
    (keyword->class* x)
    `(provide-class* ~x)))

(defalias bases
  "Returns the immediate superclass and direct interfaces of
  `_c_`, if any."
  {:added v1
   :see '[supers class-instance?]
   :tsig (Fn [[Class] Class])
   :highlight :host})

(defalias supers
  "Returns the immediate and indirect superclasses and interfaces
  of `_c_`, if any."
  {:added v1
   :arglists '([c])
   :see '[bases class-instance?]
   :tsig (Fn [[Class] Class])
   :highlight :host})

;;; Class generation

(defalias gen-class
  "When compiling, generates compiled bytecode for a class with the
  given package-qualified `:name` (which, as all names in these
  parameters, can be a string or symbol), and writes the .class
  file to the ompile-path directory. When not compiling, does
  nothing. The gen-class construct contains no implementation, as
  the implementation will be dynamically sought by the generated
  class in functions in an implementing Clojure namespace.
  Given a generated class `org.mydomain.MyClass` with a method
  named mymethod, gen-class will generate an implementation that
  looks for a function named by `(str prefix mymethod)`
  (default prefix: '-') in a Clojure namespace specified by
  `:impl-ns` (defaults to the current namespace). All inherited
  methods, generated methods, and init and main functions
  (see `:methods`, `:init`, and `:main` below) will be found
  similarly prefixed. By default, the static initializer for the
  generated class will attempt to load the Clojure support code for
  the class as a resource from the classpath, e.g. in the example
  case, `org/mydomain/MyClass__init.class`.
  This behavior can be controlled by `:load-impl-ns`

  Note that methods with a maximum of 18 parameters are supported.

  In all subsequent sections taking types, the primitive types can
  be referred to by their Java names (int, float etc), and classes
  in the java.lang package can be used without a package qualifier.
  All other classes must be fully qualified.

  Options should be a set of key/value pairs, all except for
  `:name` are optional:

  * `:name aname` - The package-qualified name of the class to be
    generated
  * `:extends aclass` - Specifies the superclass, the non-private
    methods of which will be overridden by the class. If not
    provided, defaults to Object.
  * `:implements [interface ...]` - One or more interfaces,
    the methods of which will be implemented by the class.
  * `:init name` - If supplied, names a function that will be
    called with the arguments to the constructor. Must return
    `[ [superclass-constructor-args] state]` If not supplied,
    the constructor args are passed directly to the superclass
    constructor and the state will be `nil`
  * `:constructors {[param-types] [super-param-types], ...}` -
    By default, constructors are created for the generated class
    which match the signature(s) of the constructors for the
    superclass. This parameter may be used to explicitly specify
    constructors, each entry providing a mapping from a constructor
    signature to a superclass constructor signature. When you supply
    this, you must supply an :init specifier.
  * `:post-init name` - If supplied, names a function that will be
    called with the object as the first argument, followed by the
    arguments to the constructor. It will be called every time an
    object of this class is created, immediately after all the
    inherited constructors have completed. Its return value is
    ignored.
  * `:methods [ [name [param-types] return-type], ...]` - The
    generated class automatically defines all of the non-private
    methods of its superclasses/interfaces. This parameter can be
    used to specify the signatures of additional methods of the
    generated class. Static methods can be specified with
    `^{:static true}` in the signature’s metadata.
    Do not repeat superclass/interface signatures here.
  * `:main boolean` - If supplied and true, a static public main
    function will be generated. It will pass each string of the
    `String[]` argument as a separate argument to a function called
    `(str prefix main)`.
  * `:factory name` - If supplied, a (set of) public static factory
    function(s) will be created with the given name, and the same
    signature(s) as the constructor(s).
  * `:state name` - If supplied, a public final instance field with
    the given name will be created. You must supply an `:init`
    function in order to provide a value for the state. Note that,
    though final, the state can be a ref or agent, supporting the
    creation of Java objects with transactional or asynchronous
    mutation semantics.
  * `:exposes {protected-field-name {:get name :set name}, ...}` -
    Since the implementations of the methods of the generated class
    occur in Clojure functions, they have no access to the inherited
    protected fields of the superclass. This parameter can be used
    to generate public getter/setter methods exposing the protected
    field(s) for use in the implementation.
  * `:exposes-methods {super-method-name exposed-name, ...}` - It is
    sometimes necessary to call the superclass' implementation of an
    overridden method. Those methods may be exposed and referred in
    the new method implementation by a local name.
  * `:prefix string` - Default: '-'. Methods called e.g. Foo will be
    looked up in vars called prefixFoo in the implementing ns.
  * `:impl-ns name` - Default: the name of the current ns.
    Implementations of methods will be looked up in this namespace.
  * `:load-impl-ns boolean` - Default: `true`. Causes the static
    initializer for the generated class to reference the load code
    for the implementing namespace. Should be `true` when
    implementing-ns is the default, `false` if you intend to load
    the code via some other method."
  {:added v1
   :see '[gen-interface dunaj.lib/ns]
   :tsig Macro
   :highlight :def
   :indent 0})

(defalias gen-interface
  "When compiling, generates compiled bytecode for an interface with
  the given package-qualified `:name` (which, as all names in these
  parameters, can be a string or symbol), and writes the .class
  file to the compile-path directory. When not compiling, does
  nothing.

  In all subsequent sections taking types, the primitive types can
  be referred to by their Java names (int, float etc), and classes
  in the java.lang package can be used without a package qualifier.
  All other classes must be fully qualified.

  Options should be a set of key/value pairs, all except for `:name`
  are optional:

  * `:name aname` - The package-qualified name of the class to be
    generated
  * `:extends [interface ...]` - One or more interfaces, which will
    be extended by this interface.
  * `:methods [ [name [param-types] return-type], ...]` - This
    parameter is used to specify the signatures of the methods of
    the generated interface. Do not repeat superinterface signatures
    here."
  {:added v1
   :see '[gen-class dunaj.lib/ns definterface]
   :tsig Macro
   :highlight :def
   :indent 0})

(defalias definterface
  "Creates a new Java interface with the given name and method sigs.
  The method return types and parameter types may be specified
  with type hints, defaulting to Object if omitted.

  [source,clojure]
  --
  (definterface MyInterface
    (^int method1 [x])
    (^Bar method2 [^Baz b ^Quux q]))
  --"
  {:added v1
   :see '[dunaj.poly/defprotocol gen-class gen-interface]
   :tsig Macro
   :highlight :def
   :indent :all
   :named true}
  clojure.dunaj-deftype/definterface2)

;;; Misc

(defalias bean->map
  {:added v1
   :tsig (Fn [{clojure.lang.Keyword Any} Any])
   :highlight :host}
  clojure.core/bean)

;;; Batch manager

(definterface BatchManager
  (^java.lang.Class itemType [])
  (^java.nio.Buffer wrap [arr ^int offset ^int length])
  (^java.nio.Buffer allocate [^int size])
  (^java.nio.Buffer readOnly [^java.nio.Buffer buf])
  (get [^java.nio.Buffer buf])
  (get [^java.nio.Buffer buf ^int index])
  (^java.nio.Buffer put [^java.nio.Buffer buf val])
  (^java.nio.Buffer put [^java.nio.Buffer buf ^int index val])
  (^java.nio.Buffer copy [^java.nio.Buffer src ^java.nio.Buffer dst])
  (^java.nio.Buffer copy [^java.nio.Buffer src
                          arr ^int offset ^int length]))

(def+ AnyBatch :- Signature
  "A type signature representing batch."
  {:added v1
   :see '[Batch BatchManager dunaj.host.batch/batch-manager]}
  java.nio.Buffer) ;; JVM HOST

(def+ ^:private batch-sigs :- {Any Signature}
  ;; JVM HOST
  {'byte java.nio.ByteBuffer
   'short java.nio.ShortBuffer
   'int java.nio.IntBuffer
   'long java.nio.LongBuffer
   'float java.nio.FloatBuffer
   'double java.nio.DoubleBuffer
   'char java.nio.CharBuffer})

(defn Batch :- Signature
  "Returns a type signature for a host batch that has items
  satisfying type signature `_sig_`, or returns `AnyBatch` if
  signature is not supported by host.

  Assumes that host supports generic batches and that host batches
  are hinted through non-primitive type hints."
  {:added v1
   :see '[AnyBatch BatchManager dunaj.host.batch/batch-manager]}
  [sig :- Signature]
  (or (batch-sigs (primitive-type-hint sig)) AnyBatch))

(def+ BatchManager :- Signature
  "A type signature representing batch manager.

  Batch manager provides following host methods:

  * `(^java.lang.Class itemType [])` - returns item type
  * `(^java.nio.Buffer wrap [arr ^int offset ^int length])` -
    returns new batch which wraps given array section
  * `(^java.nio.Buffer allocate [^int size])` - returns new batch
    with given size
  * `(^java.nio.Buffer readOnly [^java.nio.Buffer buf])` - returns
    new batch which shares data but is read only
  * `(get [^java.nio.Buffer buf])` - returns item at current position
    and increases position
  * `(get [^java.nio.Buffer buf ^int index])` - returns item at
    given position
  * `(^java.nio.Buffer put [^java.nio.Buffer buf val])` - puts
    item and increases posision
  * `(^java.nio.Buffer put [^java.nio.Buffer buf ^int index val])` -
    puts item at given position
  * `(^java.nio.Buffer copy [^java.nio.Buffer src ^java.nio.Buffer
    dst])` - copy contents from src batch to dst batch
  * `(^java.nio.Buffer copy [^java.nio.Buffer src arr ^int offset
    ^int length])` - copy content from src batch to arr array."
  {:added v1
   :see '[Batch AnyBatch dunaj.host.batch/batch-manager]}
  dunaj.host.BatchManager)

(defmacro ^:private mk-bm [ts bts ets]
  (let [gbuf (gensym)
        tgbuf (with-meta gbuf {:tag bts})
        gdst (gensym)
        tgdst (with-meta gdst {:tag bts})
        gval (gensym)
        tgval (with-meta gval {:tag ts})
        garr (gensym)
        tgarr (with-meta garr {:tag (symbol (str ts "s"))})]
    `(reify dunaj.host.BatchManager
       (itemType [_] ~ets)
       (~'wrap [_ ~garr offset# length#]
         (. ~bts ~'wrap ~tgarr offset# length#))
       (allocate [_ size#] (. ~bts ~'allocate size#))
       (readOnly [_ ~gbuf] (.asReadOnlyBuffer ~tgbuf))
       (get [_ ~gbuf] (.get ~tgbuf))
       (get [_ ~gbuf index#] (.get ~tgbuf index#))
       (put [_ ~gbuf ~gval] (.put ~tgbuf ~tgval))
       (put [_ ~gbuf index# ~gval] (.put ~tgbuf index# ~tgval))
       (copy [_ ~gbuf ~gdst] (.put ~tgdst ~tgbuf))
       (copy [_ ~gbuf ~garr offset# length#]
         (.get ~tgbuf ~tgarr offset# length#)))))

(def+ ^:private bms :- {Class BatchManager}
  {java.lang.Byte/TYPE
   (mk-bm byte java.nio.ByteBuffer java.lang.Byte/TYPE)
   java.lang.Character/TYPE
   (mk-bm char java.nio.CharBuffer java.lang.Character/TYPE)
   java.lang.Integer/TYPE
   (mk-bm int java.nio.IntBuffer java.lang.Integer/TYPE)
   java.lang.Long/TYPE
   (mk-bm long java.nio.LongBuffer java.lang.Long/TYPE)
   java.lang.Float/TYPE
   (mk-bm float java.nio.FloatBuffer java.lang.Float/TYPE)
   java.lang.Double/TYPE
   (mk-bm double java.nio.DoubleBuffer java.lang.Double/TYPE)
   java.lang.Short/TYPE
   (mk-bm short java.nio.ShortBuffer java.lang.Short/TYPE)})

;;; Array manager

(definterface ArrayManager
  (^java.lang.Class itemType [])
  (allocate [^int size])
  (duplicate [arr])
  (duplicate [arr ^int begin ^int end])
  (^int count [arr])
  (get [arr ^int index])
  (set [arr ^int index val])
  (copyToBatch [arr ^java.nio.Buffer buf ^int offset ^int length])
  (sort [arr]))

(defrecord ArraySignature
  "A record type for type signatures that represent host arrays.
  Type signature of items in the array is stored in a `_sig_` field.
  Host type hint for array is stored in a `_type-hint_` field.

  NOTE: Low level."
  {:see '[dunaj.type/Signature]}
  [sig :- Signature, type-hint :- TypeHint]
  IHintedSignature
  (-type-hint [this] type-hint))

(def+ ^:private any-array-hint :- TypeHint
  'objects) ;; JVM HOST

(def+ ^:private array-hints :- {Any TypeHint}
  ;; JVM HOST
  {'byte 'bytes
   'short 'shorts
   'int 'ints
   'long 'longs
   'float 'floats
   'double 'doubles
   'boolean 'booleans
   'char 'chars})

(def+ AnyArray :- ArraySignature
  "A type signature for heterogeneous host arrays or host arrays
  with unspecified item type."
  {:added v1
   :see '[Array ArrayManager dunaj.host.array/array-manager]}
  (->ArraySignature Any any-array-hint))

(defn Array :- ArraySignature
  "Returns a type signature for a host array that has items
  satisfying type signature `_sig_`, or returns AnyArray.

  Assumes that host supports arrays with unspecified type
  and that host arrays are hinted through non-primitive type hints."
  {:added v1
   :see '[AnyArray ArrayManager dunaj.host.array/array-manager]}
  [sig :- Signature]
  (if-let [ph (array-hints (primitive-type-hint sig))]
    (->ArraySignature sig ph)
    (->ArraySignature sig any-array-hint)))

(def+ ArrayManager :- Signature
  "A type signature representing array manager.

  Array manager provides following host methods:

  * `(^java.lang.Class itemType [])` - returns item type
  * `(allocate [^int size])` - returns new array of given size
  * `(duplicate [arr])` - returns new array with content copied
    from arr
  * `(duplicate [arr ^int begin ^int end])` - returns new array
    with content copied from array section arr
  * `(^int count [arr])` - returns number of items in the array
  * `(get [arr ^int index])` - returns item at given position
  * `(set [arr ^int index val])` - sets item at given position
  * `(copyToBatch [arr ^java.nio.Buffer buf ^int offset ^int
    length])` - copies contents from arr into batch buf
  * `(sort [arr])` - sorts the array in place with natural ordering."
  {:added v1
   :see '[Array AnyArray dunaj.host.array/array-manager]}
  dunaj.host.ArrayManager)

(defmacro ^:private mk-am [ts ets bts]
  (let [garr (gensym)
        tgarr (with-meta garr {:tag (symbol (str ts "s"))})
        gval (gensym)
        tgval (if (= ts 'object) gval (with-meta gval {:tag ts}))
        buf? (not (nil? bts))
        gbuf (gensym)
        tgbuf (when buf? (with-meta gbuf {:tag bts}))]
    `(reify dunaj.host.ArrayManager
       (itemType [_] ~ets)
       (allocate [_ size#] (~(symbol "clojure.core"
                                     (str ts "-array")) size#))
       (duplicate [_ ~garr] (clojure.core/aclone ~tgarr))
       (duplicate [_ ~garr begin# end#]
         (java.util.Arrays/copyOfRange ~tgarr begin# end#))
       (count [_ ~garr] (clojure.core/alength ~tgarr))
       (get [_ ~garr index#] (clojure.core/aget ~tgarr index#))
       (set [_ ~garr index# ~gval]
         (clojure.core/aset ~tgarr index# ~tgval))
       ~@(when buf?
           `[(copyToBatch [_ ~garr ~gbuf offset# length#]
                          (.put ~tgbuf ~tgarr offset# length#))])
       (sort [_ ~garr]
         (java.util.Arrays/sort ~tgarr)))))

(def+ ^:private ams :- {Class ArrayManager}
  {java.lang.Byte/TYPE
   (mk-am byte java.lang.Byte/TYPE java.nio.ByteBuffer)
   java.lang.Character/TYPE
   (mk-am char java.lang.Character/TYPE java.nio.CharBuffer)
   java.lang.Integer/TYPE
   (mk-am int java.lang.Integer/TYPE java.nio.IntBuffer)
   java.lang.Long/TYPE
   (mk-am long java.lang.Long/TYPE java.nio.LongBuffer)
   java.lang.Float/TYPE
   (mk-am float java.lang.Float/TYPE java.nio.FloatBuffer)
   java.lang.Double/TYPE
   (mk-am double java.lang.Double/TYPE java.nio.DoubleBuffer)
   java.lang.Short/TYPE
   (mk-am short java.lang.Short/TYPE java.nio.ShortBuffer)
   java.lang.Object (mk-am object java.lang.Object nil)})<|MERGE_RESOLUTION|>--- conflicted
+++ resolved
@@ -146,15 +146,10 @@
 
 ;;; Class
 
-<<<<<<< HEAD
 (deftype Class+
-  "A host class type."
-=======
-(deftype Class
   "A host class type.
 
   WARNING: When using dunaj-lite, this type is called Class+."
->>>>>>> 23c21de9
   {:added v1
    :see '[class class-instance?]
    :predicate 'class?}
