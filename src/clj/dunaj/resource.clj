--- conflicted
+++ resolved
@@ -46,7 +46,6 @@
   Resources can implement custom error handling."
   {:authors ["Jozef Wagner"]
    :categories ["Primary" "Scope" "System"]}
-<<<<<<< HEAD
   (:refer-clojure :exclude
    [slurp format read seq reduce contains? satisfies? first atom =
     rest cons pos? if-not sequential? doseq neg? reduced? deftype
@@ -55,18 +54,11 @@
     update-in instance? val not identical? defprotocol print loop
     merge integer? condp cond ex-info partial reduced defmacro odd?
     next if-let io! max == count apply assoc defrecord and ->>])
-=======
-  (:api bare-ws)
->>>>>>> ea7c0bf7
   (:require
    [clojure.bootstrap :refer [v1]]
    [clojure.core.async]
    [dunaj.type :refer [Fn AnyFn Any Maybe U I]]
-<<<<<<< HEAD
    [dunaj.boolean :refer [Boolean+ or and not]]
-=======
-   [dunaj.boolean :refer [Boolean or and not]]
->>>>>>> ea7c0bf7
    [dunaj.host :refer [keyword->class class-instance?]]
    [dunaj.host.int :refer [i0]]
    [dunaj.math :refer [Integer+ integer? pos? odd? max neg? == min]]
@@ -100,14 +92,8 @@
    [dunaj.state.weak :refer [weak]]
    [dunaj.state.basic :refer [atom]]
    [dunaj.state.var :refer [Var var? def+ declare alter-root!]]
-<<<<<<< HEAD
-   [dunaj.error :refer
-    [IException ex-info illegal-argument
-     unsupported-operation npe fail-aware? error]]
-=======
    [dunaj.error :refer [IException ex-info illegal-argument
                         unsupported-operation npe fail-aware? error]]
->>>>>>> ea7c0bf7
    [dunaj.uri :refer [Uri uri uri?]]
    [dunaj.coll.tuple :refer [tuple val key pair]]
    [dunaj.coll.util :refer [into revlist doseq merge some recipe]]
