--- conflicted
+++ resolved
@@ -86,11 +86,7 @@
    [dunaj.concurrent :refer [future]]
    [dunaj.concurrent.port :as dp :refer
     [ISourcePort chan <!! thread >!! timeout alts!!]]
-<<<<<<< HEAD
-   [dunaj.string :refer [String+ string? ->str]]
-=======
-   [dunaj.string :as ds :refer [String string? ->str]]
->>>>>>> fed23f59
+   [dunaj.string :as ds :refer [String+ string? ->str]]
    [dunaj.time :refer [IDuration milliseconds]]
    [dunaj.macro :refer [defmacro]]
    [dunaj.identifier :refer [Keyword keyword name]]
@@ -967,7 +963,7 @@
         :else (recur new-done)))))
 
 (defn start!* :- {}
-  [system :- System, cfg :- {}, cast-fn :- AnyFn]
+  [system :- System+, cfg :- {}, cast-fn :- AnyFn]
   (let [resolved (if (system? system)
                    (resolve-system system cfg cast-fn)
                    system)]
@@ -984,17 +980,9 @@
   {:added v1
    :category "System"
    :see '[acquire! deps assoc-deps system]}
-<<<<<<< HEAD
-  [system :- System+]
-  (let [resolved (if (system? system) (resolve-system system) system)]
-    (if (satisfies? IAcquirableFactory system)
-      (acquire! (merge system resolved)) ;; retain factory type
-      resolved)))
-=======
-  ([system :- System]
+  ([system :- System+]
    (start! system nil))
-  ([system :- System, cfg :- {}]
+  ([system :- System+, cfg :- {}]
    (start! system cfg (:cast-fn (meta cfg))))
-  ([system :- System, cfg :- {}, cast-fn :- AnyFn]
-   (start!* (autoconf system cfg cast-fn) cfg cast-fn)))
->>>>>>> fed23f59
+  ([system :- System+, cfg :- {}, cast-fn :- AnyFn]
+   (start!* (autoconf system cfg cast-fn) cfg cast-fn)))