;; Copyright (C) 2013, 2015, Jozef Wagner. All rights reserved.
;;
;; Additional copyright for parts of documentation and/or
;; underlying implementation:
;; Copyright (C) 2008, 2015, Rich Hickey and Clojure contributors.
;;
;; The use and distribution terms for this software are covered by the
;; Eclipse Public License 1.0
;; (http://opensource.org/licenses/eclipse-1.0.php) which can be
;; found in the file epl-v10.html at the root of this distribution.
;;
;; By using this software in any fashion, you are agreeing to be bound
;; by the terms of this license.
;;
;; You must not remove this notice, or any other, from this software.

(ns dunaj.function
  "Function definition, transformation and memoization facilities.

  While types other than `Function` may extend
  `<<dunaj.function.spi.ad#IInvocable,IInvocable>>` protocol and be
  invoked in a same way as function is, the `Function` type provides
  additional functionalities besides ability to be invoked:
  
  * any Function can be used as a comparator for sorting
  * support for `IMeta`
  * only Functions can be passed into `IExecutor` and `ITaskExecutor`
  
  IMPORTANT: Type signatures `AnyFn` and `Fn`, found in
  <<dunaj.type.api.ad#,dunaj.type>> namespace, represent any
  invocable object. Use `Function` type signature to require
  Functions created with `defn` or `fn`.
  
  NOTE: When documentation uses the name 'function', an invocable
  object is meant. In those rare cases when only objects of type
  `Function` are required, the 'fn' or 'Function' (with capital F)
  is used.
  
  NOTE: Documentation needs more work."
  {:authors ["Jozef Wagner"]
   :categories ["Primary" "Transformations" "Memoization"]
   :additional-copyright true}
  (:refer-clojure :exclude
   [fn? bound-fn juxt comp fnil identity fn trampoline defn memoize
    partial every-pred some-fn apply complement constantly satisfies?
    boolean conj let meta defprotocol cond if-let assoc and])
  (:require
<<<<<<< HEAD
   [clojure.core :refer [str]]
   [clojure.dunaj-deftype :refer [satisfies?]]
=======
   [clojure.core :refer [satisfies? str]]
>>>>>>> 8a419acc
   [clojure.bootstrap :as cb :refer [defalias defprotocol def+ v1]]
   [dunaj.type :refer [Fn Any AnyFn I U Va Predicate Signature Macro]]
   [dunaj.boolean :refer [Boolean+ and boolean]]
   [dunaj.flow :refer [cond let if-let]]
   [dunaj.coll :refer
    [ICollectionFactory IConvolutionFactory assoc conj]]
   [dunaj.feature :refer [meta update-meta]]))


;;;; Implementation details

(def+ ^:private ^:dynamic *default-memoization-factory* nil)


;;;; Public API

(defprotocol IInvocable
  "A feature protocol for function invocation.

  NOTE: JVM host specific: Due to the limit of 20
  arguments, not every method from IFn is defined in IInvocable."
  {:added v1
   :see '[invoke apply]
   :category "Primary"
   :predicate 'invocable?
   :on-interface clojure.lang.IFn
   :forbid-extensions true}
  (-invoke
    "Function invocation."
    {:tsig
     (Fn
      [Any IInvocable]
      [Any IInvocable Any]
      [Any IInvocable Any Any]
      [Any IInvocable Any Any Any]
      [Any IInvocable Any Any Any Any]
      [Any IInvocable Any Any Any Any Any]
      [Any IInvocable Any Any Any Any Any Any]
      [Any IInvocable Any Any Any Any Any Any Any]
      [Any IInvocable Any Any Any Any Any Any Any Any]
      [Any IInvocable Any Any Any Any Any Any Any Any Any]
      [Any IInvocable Any Any Any Any Any Any Any Any Any Any]
      [Any IInvocable Any Any Any Any Any Any Any Any Any Any Any]
      [Any IInvocable Any Any Any Any Any Any Any Any Any Any Any Any]
      [Any IInvocable Any Any Any Any Any Any Any Any Any Any Any Any
       Any]
      [Any IInvocable Any Any Any Any Any Any Any Any Any Any Any Any
       Any Any]
      [Any IInvocable Any Any Any Any Any Any Any Any Any Any Any Any
       Any Any Any]
      [Any IInvocable Any Any Any Any Any Any Any Any Any Any Any Any
       Any Any Any Any]
      [Any IInvocable Any Any Any Any Any Any Any Any Any Any Any Any
       Any Any Any Any Any]
      [Any IInvocable Any Any Any Any Any Any Any Any Any Any Any Any
       Any Any Any Any Any Any]
      [Any IInvocable Any Any Any Any Any Any Any Any Any Any Any Any
       Any Any Any Any Any Any Any])
     :on 'invoke}
    [o] [o a1] [o a1 a2] [o a1 a2 a3] [o a1 a2 a3 a4]
    [o a1 a2 a3 a4 a5] [o a1 a2 a3 a4 a5 a6] [o a1 a2 a3 a4 a5 a6 a7]
    [o a1 a2 a3 a4 a5 a6 a7 a8] [o a1 a2 a3 a4 a5 a6 a7 a8 a9]
    [o a1 a2 a3 a4 a5 a6 a7 a8 a9 a10]
    [o a1 a2 a3 a4 a5 a6 a7 a8 a9 a10 a11]
    [o a1 a2 a3 a4 a5 a6 a7 a8 a9 a10 a11 a12]
    [o a1 a2 a3 a4 a5 a6 a7 a8 a9 a10 a11 a12 a13]
    [o a1 a2 a3 a4 a5 a6 a7 a8 a9 a10 a11 a12 a13 a14]
    [o a1 a2 a3 a4 a5 a6 a7 a8 a9 a10 a11 a12 a13 a14 a15]
    [o a1 a2 a3 a4 a5 a6 a7 a8 a9 a10 a11 a12 a13 a14 a15 a16]
    [o a1 a2 a3 a4 a5 a6 a7 a8 a9 a10 a11 a12 a13 a14 a15 a16 a17]
    [o a1 a2 a3 a4 a5 a6 a7 a8 a9 a10 a11 a12 a13 a14 a15 a16 a17 a18]
    [o a1 a2 a3 a4 a5 a6 a7 a8 a9 a10 a11 a12 a13 a14 a15 a16 a17 a18
     a19])
  (-apply :- Any
    "Function application."
    {:on 'applyTo}
    [this args :- [Any]]))

(cb/defn invoke
  "Returns the result of invocation of `f` with supplied arguments.
  The use of CLJ syntax `(f a1 a2 ...)` is preferred to using this
  function."
  {:added v1
   :see '[invocable apply]
   :category "Primary"
   :tsig
   (Fn
    [Any IInvocable]
    [Any IInvocable Any]
    [Any IInvocable Any Any]
    [Any IInvocable Any Any Any]
    [Any IInvocable Any Any Any Any]
    [Any IInvocable Any Any Any Any Any]
    [Any IInvocable Any Any Any Any Any Any]
    [Any IInvocable Any Any Any Any Any Any Any]
    [Any IInvocable Any Any Any Any Any Any Any Any]
    [Any IInvocable Any Any Any Any Any Any Any Any Any]
    [Any IInvocable Any Any Any Any Any Any Any Any Any Any]
    [Any IInvocable Any Any Any Any Any Any Any Any Any Any Any]
    [Any IInvocable Any Any Any Any Any Any Any Any Any Any Any Any]
    [Any IInvocable Any Any Any Any Any Any Any Any Any Any Any Any
     Any]
    [Any IInvocable Any Any Any Any Any Any Any Any Any Any Any Any
     Any Any]
    [Any IInvocable Any Any Any Any Any Any Any Any Any Any Any Any
     Any Any Any]
    [Any IInvocable Any Any Any Any Any Any Any Any Any Any Any Any
     Any Any Any Any]
    [Any IInvocable Any Any Any Any Any Any Any Any Any Any Any Any
     Any Any Any Any Any]
    [Any IInvocable Any Any Any Any Any Any Any Any Any Any Any Any
     Any Any Any Any Any Any]
    [Any IInvocable Any Any Any Any Any Any Any Any Any Any Any Any
     Any Any Any Any Any Any Any])}
  ([f] (f))
  ([f a1] (f a1))
  ([f a1 a2] (f a1 a2))
  ([f a1 a2 a3] (f a1 a2 a3))
  ([f a1 a2 a3 a4] (f a1 a2 a3 a4))
  ([f a1 a2 a3 a4 a5] (f a1 a2 a3 a4 a5))
  ([f a1 a2 a3 a4 a5 a6] (f a1 a2 a3 a4 a5 a6))
  ([f a1 a2 a3 a4 a5 a6 a7] (f a1 a2 a3 a4 a5 a6 a7))
  ([f a1 a2 a3 a4 a5 a6 a7 a8] (f a1 a2 a3 a4 a5 a6 a7 a8))
  ([f a1 a2 a3 a4 a5 a6 a7 a8 a9] (f a1 a2 a3 a4 a5 a6 a7 a8 a9))
  ([f a1 a2 a3 a4 a5 a6 a7 a8 a9 a10]
     (f a1 a2 a3 a4 a5 a6 a7 a8 a9 a10))
  ([f a1 a2 a3 a4 a5 a6 a7 a8 a9 a10 a11]
     (f a1 a2 a3 a4 a5 a6 a7 a8 a9 a10 a11))
  ([f a1 a2 a3 a4 a5 a6 a7 a8 a9 a10 a11 a12]
     (f a1 a2 a3 a4 a5 a6 a7 a8 a9 a10 a11 a12))
  ([f a1 a2 a3 a4 a5 a6 a7 a8 a9 a10 a11 a12 a13]
     (f a1 a2 a3 a4 a5 a6 a7 a8 a9 a10 a11 a12 a13))
  ([f a1 a2 a3 a4 a5 a6 a7 a8 a9 a10 a11 a12 a13 a14]
     (f a1 a2 a3 a4 a5 a6 a7 a8 a9 a10 a11 a12 a13 a14))
  ([f a1 a2 a3 a4 a5 a6 a7 a8 a9 a10 a11 a12 a13 a14 a15]
     (f a1 a2 a3 a4 a5 a6 a7 a8 a9 a10 a11 a12 a13 a14 a15))
  ([f a1 a2 a3 a4 a5 a6 a7 a8 a9 a10 a11 a12 a13 a14 a15 a16]
     (f a1 a2 a3 a4 a5 a6 a7 a8 a9 a10 a11 a12 a13 a14 a15 a16))
  ([f a1 a2 a3 a4 a5 a6 a7 a8 a9 a10 a11 a12 a13 a14 a15 a16 a17]
     (f a1 a2 a3 a4 a5 a6 a7 a8 a9 a10 a11 a12 a13 a14 a15 a16 a17))
  ([f a1 a2 a3 a4 a5 a6 a7 a8 a9 a10 a11 a12 a13 a14 a15 a16 a17 a18]
     (f
      a1 a2 a3 a4 a5 a6 a7 a8 a9 a10 a11 a12 a13 a14 a15 a16 a17 a18))
  ([f a1 a2 a3 a4 a5 a6 a7 a8 a9 a10
    a11 a12 a13 a14 a15 a16 a17 a18 a19]
     (f a1 a2 a3 a4 a5 a6 a7 a8 a9 a10
        a11 a12 a13 a14 a15 a16 a17 a18 a19)))

(defalias apply
  "Returns the result of applying function `_f_` to the argument list
  formed by prepending intervening arguments to `_args_`."
  {:added v1
   :see '[invocable? invoke fn partial]
   :category "Primary"
   :tsig (Fn [Any AnyFn [Any]]
             [Any AnyFn Any [Any]]
             [Any AnyFn Any Any [Any]]
             [Any AnyFn Any Any Any [Any]]
             [Any AnyFn Any Any Any Any (Va Any)])})

;;; Definition

(def+ Function :- Signature
  "A type signature for Function.

  Functions provide following functionality:

  * can be invoked
  * can be used as a comparator for sorting
  * can have metadata
  * can be passed into `IExecutor` and `ITaskExecutor`"
  {:added v1
   :see '[dunaj.type/AnyFn dunaj.type/Fn fn defn]
   :category "Primary"}
  clojure.lang.Fn)

(defalias defn
  "Defines a var with newly created fn set as a root binding
  and returns that var."
  {:added v1
   :arglists
   '([name def-arguments params body]
     [name def-arguments params-w-body & more-params-w-body])
   :see '[fn fn?]
   :category "Primary"
   :indent 1
   :highlight :def
   :fn-params true
   :named true
   :tsig Macro}
  clojure.bootstrap/defn)

(defalias fn
  "Returns new fn created from given args."
  {:added v1
   :arglists
   '([optional-name def-arguments params body]
     [optional-name def-arguments params-w-body & more-params-w-body])
   :see '[defn bound-fn fn?]
   :category "Primary"
   :indent 1
   :fn-params true
   :named :optional
   :highlight :flow
   :tsig Macro}
  clojure.bootstrap/fn)

(defalias bound-fn
  "Returns a fn defined by the given `_fntail_`, which will install
  the same bindings in effect as in the thread at the time bound-fn
  was called. This may be used to define a helper function which runs
  on a different thread, but needs the same bindings in place."
  {:added v1
   :see '[bounded defn fn fn?]
   :category "Primary"
   :tsig Macro})

(defalias fn?
  "Returns `true` if `_x_` is a `Function` (not just invocable),
  otherwise returns `false`."
  {:added v1
   :see '[invocable? defn fn bound-fn]
   :category "Primary"
   :tsig Predicate})

;;; Transformation

(defalias trampoline
  "Calls `_f_` with supplied `_args_`, if any. If `_f_` returns a fn,
  calls that fn with no arguments, and continues to repeat, until
  the return value is not a fn, then returns that non-fn value.

  trampoline can be used to convert algorithms requiring mutual
  recursion without stack consumption.

  NOTE: If you want to return a fn as a final value, you must wrap
  it in some data structure and unpack it after trampoline returns."
  {:added v1
   :see '[dunaj.flow/loop dunaj.flow/recur]
   :category "Transformations"
   :tsig (Fn [Any AnyFn] [Any AnyFn (Va Any)])})

(defalias partial
  "Takes a function `_f_` and fewer than the normal arguments to
  `_f_`, and returns a fn that takes a variable number of additional
  args. When called, the returned function calls `_f_` with args
  + additional args."
  {:added v1
   :see '[fn]
   :category "Transformations"
   :tsig (Fn [AnyFn AnyFn]
             [AnyFn AnyFn Any]
             [AnyFn AnyFn Any Any]
             [AnyFn AnyFn Any Any Any]
             [AnyFn AnyFn Any Any Any (Va Any)])})

(defalias comp
  "Takes a set of functions and returns a fn that is the composition
  of those fns. The returned fn takes a variable number of args,
  applies the rightmost of fns to the args, the next fn
  (right-to-left) to the result, etc."
  {:added v1
   :see '[juxt]
   :category "Transformations"
   :tsig (Fn [AnyFn]
             [AnyFn AnyFn]
             [AnyFn AnyFn AnyFn]
             [AnyFn AnyFn AnyFn AnyFn]
             [AnyFn AnyFn AnyFn AnyFn (Va AnyFn)])})

(defalias complement
  "Takes a fn `_f_` and returns a fn that takes the same arguments
  as `_f_`, has the same effects, if any, and returns the opposite
  truth value."
  {:added v1
   :category "Transformations"
   :tsig (Fn [AnyFn AnyFn])})

(defalias fnil
  "Takes a function `_f_`, and returns a fn that calls `_f_`,
  replacing a `nil` first argument to `_f_` with the supplied value
  `_x_`. Higher arity versions can replace arguments in the second
  and third positions (`_y_`, `_z_`).

  NOTE: The function `_f_` can take any number of arguments,
  not just the one(s) being nil-patched."
  {:added v1
   :category "Transformations"
   :tsig (Fn [AnyFn AnyFn Any]
             [AnyFn AnyFn Any Any]
             [AnyFn AnyFn Any Any Any])})

(defalias bounded
  "Returns a fn, which will install the same bindings in
  effect as in the thread at the time bounded was called and
  then call `_f_` with any given arguments. This may be used to
  define a helper function which runs on a different thread,
  but needs the same bindings in place."
  {:added v1
   :see '[bound-fn]
   :category "Transformations"
   :tsig (Fn [AnyFn AnyFn])}
  clojure.core/bound-fn*)

(defalias every-pred
  "Takes a set of predicates and returns a fn that
  returns `true` if all of its composing predicates return a logical
  true value against all of its arguments, else it returns `false`.

  NOTE: fn is short-circuiting in that it will stop execution on
  the first argument that triggers a logical false result against
  the original predicates."
  {:added v1
   :see '[some-fn]
   :category "Transformations"
   :tsig (Fn [AnyFn AnyFn]
             [AnyFn AnyFn AnyFn]
             [AnyFn AnyFn AnyFn AnyFn]
             [AnyFn AnyFn AnyFn AnyFn (Va AnyFn)])})

(defalias some-fn
  "Takes a set of predicates and returns a fn that
  returns the first logical true value returned by one of its
  composing predicates against any of its arguments, else it returns
  logical false.

  NOTE: fn is short-circuiting in that it will stop execution on
  the first argument that triggers a logical true result against
  the original predicates."
  {:added v1
   :see '[every-pred]
   :category "Transformations"
   :tsig (Fn [AnyFn AnyFn]
             [AnyFn AnyFn AnyFn]
             [AnyFn AnyFn AnyFn AnyFn]
             [AnyFn AnyFn AnyFn AnyFn (Va AnyFn)])})

;; TODO: change to return reducible instead of vec?
(defalias juxt
  "Takes a set of functions and returns a fn that is the
  juxtaposition of those fns.

  The returned fn takes a variable number of args, and returns a
  vector containing the result of applying each fn to the args
  (left-to-right).

  `((juxt a b c) x)` = `[(a x) (b x) (c x)]`"
  {:added v1
   :category "Transformations"
   :tsig (Fn [AnyFn AnyFn]
             [AnyFn AnyFn AnyFn]
             [AnyFn AnyFn AnyFn AnyFn]
             [AnyFn AnyFn AnyFn AnyFn (Va AnyFn)])})

(defn monoid :- AnyFn
  "Returns a fn that returns `_init_` when no args are given and calls
  `_f_` with provided arguments if more than one argument is given."
  {:added v1
   :category "Transformations"}
  [f :- AnyFn, init :- Any]
  (fn ([] init)
     ([x y] (f x y))
     ;; Support for multireducibles
     ([x y & more] (apply f x y more))))

;;; General purpose functions

(defalias identity
  "Returns `_x_`."
  {:added v1
   :see '[constantly nop]
   :tsig (Fn [Any Any])
   :category "Primary"})

(defalias constantly
  "Returns a fn that takes any number of arguments and
  returns `_x_`."
  {:added v1
   :see '[identity nop]
   :tsig (Fn [AnyFn Any])
   :category "Primary"})

(defn nop :- nil
  "Takes any number of arguments and returns `nil`."
  {:added v1
   :see '[identity constantly]
   :category "Primary"}
  ([])
  ([x :- Any])
  ([x :- Any, y :- Any])
  ([x :- Any, y :- Any, z :- Any])
  ([x :- Any, y :- Any, z :- Any & more :- Any]))

;;; Memoization

(defprotocol IMemoizationFactory
  "A factory protocol for memoization factories."
  {:added v1
   :see '[memoize]
   :category "Memoization"}
  (-memoize :- AnyFn
    "Returns a memoized version of a function `_f_`."
    [this f :- AnyFn]))

(def+ default-memoization-factory :- clojure.lang.Var
  "A dynamic var holding default memoization factory."
  {:added v1
   :see '[memoize IMemoizationFactory]
   :category "Memoization"}
  (var *default-memoization-factory*))

(defn memoize :- AnyFn
  "Returns a memoized version of a referentially transparent function
  `_f_`.

  The memoized version of the function keeps a cache of the mapping
  from arguments to results and, when calls with the same arguments
  are repeated often, has higher performance at the expense of
  higher memory use.

  Takes optional `_factory_` parameter. Factory may be
  an implementation of a memoization factory or a collection &
  convolution factory. In later case the factory is assumed to be a
  cache factory and it will be used for a value of cache-factory
  field in the default memoization factory.

  Additional factory optional parameter can be specified at the end
  of the argument list. Default memoization factory is stored in
  `default-memoization-factory` var. Default implementaton of
  memoization factory uses `=` for comparison of args and it
  recognizes optional paramer `:seed` which takes a collection
  of initial cached args-value pairs (a map).

  NOTE: Custom memoization factories are needed if more control
  is needed (e.g. cache snapshots, clearing, swaping, ...)."
  {:added v1
   :see '[default-memoization-factory memoized? unmemoize]
   :category "Memoization"}
  ([f :- AnyFn]
   (memoize *default-memoization-factory* f))
  ([factory :- (U IMemoizationFactory
                  (I IConvolutionFactory ICollectionFactory)),
    f :- AnyFn]
   (let [mf (cond
              (satisfies? IMemoizationFactory factory)
              (-memoize factory f)
              (and (satisfies? IConvolutionFactory factory)
                   (satisfies? ICollectionFactory factory))
              (-memoize (assoc *default-memoization-factory*
                               :cache-factory factory)
                        f)
              :else
              (throw (java.lang.UnsupportedOperationException.
                      (str "Factory must be either a memoization"
                           " or convolution factory."))))]
     (update-meta mf assoc ::original f)))
  ([memoization-factory f & {:as opts}]
   (memoize (conj memoization-factory opts) f)))

(defn memoized? :- Boolean
  "Returns `true` if `_f_` is memoized, otherwise returns `false`."
  {:added v1
   :see '[memoize unmemoize]
   :category "Memoization"}
  [f :- AnyFn]
  (boolean (::original (meta f))))

(defn unmemoize :- AnyFn
  "Returns original unmemoized function from `_f_`.
  Returns `_f_` if it is not memoized."
  {:added v1
   :see '[memoize memoized?]
   :category "Memoization"}
  [f :- AnyFn]
  (if-let [o (::original (meta f))] o f))<|MERGE_RESOLUTION|>--- conflicted
+++ resolved
@@ -45,12 +45,7 @@
     partial every-pred some-fn apply complement constantly satisfies?
     boolean conj let meta defprotocol cond if-let assoc and])
   (:require
-<<<<<<< HEAD
-   [clojure.core :refer [str]]
    [clojure.dunaj-deftype :refer [satisfies?]]
-=======
-   [clojure.core :refer [satisfies? str]]
->>>>>>> 8a419acc
    [clojure.bootstrap :as cb :refer [defalias defprotocol def+ v1]]
    [dunaj.type :refer [Fn Any AnyFn I U Va Predicate Signature Macro]]
    [dunaj.boolean :refer [Boolean+ and boolean]]
