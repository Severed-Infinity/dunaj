--- conflicted
+++ resolved
@@ -158,12 +158,8 @@
   ([f :- Function]
    (future-call *default-future-executor* f))
   ([executor :- ITaskExecutor, f :- Function]
-<<<<<<< HEAD
-     (.submit executor ^java.util.concurrent.Callable
-              (binding-conveyor-fn f))))
-=======
-   (-submit executor (binding-conveyor-fn f))))
->>>>>>> 23c21de9
+   (.submit executor ^java.util.concurrent.Callable
+            (binding-conveyor-fn f))))
 
 (defmacro future
   "Takes a `_body_` of expressions and yields an `IFuture` object
