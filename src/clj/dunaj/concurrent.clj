;; Copyright (C) 2013, 2015, Jozef Wagner. All rights reserved.
;;
;; Additional copyright for parts of documentation and/or
;; underlying implementation:
;; Copyright (C) 2008, 2015, Rich Hickey and Clojure contributors.
;;
;; The use and distribution terms for this software are covered by the
;; Eclipse Public License 1.0
;; (http://opensource.org/licenses/eclipse-1.0.php) which can be
;; found in the file epl-v10.html at the root of this distribution.
;;
;; By using this software in any fashion, you are agreeing to be bound
;; by the terms of this license.
;;
;; You must not remove this notice, or any other, from this software.

(ns dunaj.concurrent
  "General concurrency facilities, futures, promises."
  {:authors ["Jozef Wagner"]
   :additional-copyright true}
  (:refer-clojure :exclude
   [future-call future promise future? locking first rest let map?
    long fn empty? when defn nil? defprotocol defmacro apply and])
  (:require
<<<<<<< HEAD
=======
   [clojure.core :refer [var try throw fn*]]
>>>>>>> f28bb198
   [clojure.bootstrap :refer [defmacro defalias def+ v1]]
   [dunaj.type :refer [Fn Any I Macro]]
   [dunaj.boolean :refer [and]]
   [dunaj.host.number :refer [long]]
   [dunaj.compare :refer [nil?]]
   [dunaj.state :refer [IReference IBlockingReference ICancellable
                        ICancelledAware IPending ICloneable]]
   [dunaj.flow :refer [let when]]
   [dunaj.poly :refer [defprotocol extend-type!]]
   [dunaj.coll :refer [empty? first rest several? map?]]
   [dunaj.function :refer [Function apply fn defn]]))


;;;; Implementation details

;; taken from Clojure
(defn ^:private binding-conveyor-fn
  [f]
  (let [frame (clojure.lang.Var/cloneThreadBindingFrame)]
    (fn
      ([]
       (clojure.lang.Var/resetThreadBindingFrame frame)
       (f))
      ([x]
       (clojure.lang.Var/resetThreadBindingFrame frame)
       (f x))
      ([x y]
       (clojure.lang.Var/resetThreadBindingFrame frame)
       (f x y))
      ([x y z]
       (clojure.lang.Var/resetThreadBindingFrame frame)
       (f x y z))
      ([x y z & args]
       (clojure.lang.Var/resetThreadBindingFrame frame)
       (apply f x y z args)))))


;;;; Public API

(defalias locking
  {:doc "Executes `_body_` in an implicit `do`, while holding the
        monitor of `_x_`. Will release the monitor of `_x_` in all
        circumstances."
   :added v1
   :tsig Macro})

(defprotocol IFuture
  "An abstract type protocol for futures."
  {:added v1
   :see '[future future-call]
   :predicate 'future?
   :on-interface java.util.concurrent.Future})

(defprotocol IExecutor
  "An abstract type protocol for executors."
  {:added v1
   :see '[execute ITaskExecutor submit]
   :on-interface java.util.concurrent.Executor}
  (-execute :- nil
    "Executes given function `_f_` and returns `nil`."
    {:on 'execute}
    [this f :- Function]))

(defn execute :- nil
  "Executes function `_f_` with `_executor_`. Returns `nil`."
  {:added v1
   :see '[submit IExecutor]}
  [executor :- IExecutor, f :- Function]
  (-execute executor f))

(defprotocol ITaskExecutor
  "An abstract type protocol for task executors."
  {:added v1
   :see '[submit IExecutor execute IFuture]
   :forbid-extensions true
   :on-interface java.util.concurrent.ExecutorService}
  (-submit :- IFuture
    "Submits a given function `_f_` for execution and returns an
    `IFuture` representing that task."
    {:on 'submit
     :hints '[java.util.concurrent.Callable]}
    [this t :- Function]))

(defn submit :- IFuture
  "Submits a function `_f_` for execution and returns an
  `IFuture` representing that task."
  {:added v1
   :see '[execute ITaskExecutor]}
  [executor :- ITaskExecutor, executable :- Function]
  (.submit executor ^java.util.concurrent.Callable executable))

;; extending on the interface!
(extend-type! java.util.concurrent.Future
  ICancelledAware
  (-cancelled? [this] (.isCancelled this))
  ICancellable
  (-cancel! [this] (.cancel this true))
  IReference
  (-deref [this] (.get this))
  IPending
  (-realized? [this] (.isDone this))
  ICloneable
  (-clone [this] (throw (java.lang.UnsupportedOperationException.)))
  IBlockingReference
  (-deref-limited [this timeout-ms timeout-val]
    (try (.get ^java.util.concurrent.Future this
               ^long (long timeout-ms)
               java.util.concurrent.TimeUnit/MILLISECONDS)
         (catch java.util.concurrent.TimeoutException e
           timeout-val))))

(def+ ^:dynamic ^:private *default-future-executor* :- ITaskExecutor
  clojure.lang.Agent/soloExecutor)

(def+ default-future-executor :- clojure.lang.Var
  "A dynamic var holding default future executor."
  {:added v1
   :see '[future future-call dunaj.concurrent.parallel/pmap
          dunaj.concurrent.parallel/pcalls]}
  (var *default-future-executor*))

(defn future-call :- IFuture
  "Takes a function of no args and yields an `IFuture` object that
  will invoke the function in a given `_executor_` (in another
  thread), and will cache the result and return it on all subsequent
  calls to `deref`/`@`. Uses `default-future-executor` if
  `_executor_` is not specified.
  If the computation has not yet finished, calls to `deref`/`@`
  will block, unless the variant of deref with timeout is used."
  {:added v1
   :see '[future dunaj.state/realized? dunaj.state/deref
          dunaj.concurrent.thread/thread-call
          dunaj.concurrent.thread/daemon-call]}
  ([f :- Function]
   (future-call *default-future-executor* f))
  ([executor :- ITaskExecutor, f :- Function]
   (.submit executor ^java.util.concurrent.Callable
            (binding-conveyor-fn f))))

(defmacro future
  "Takes a `_body_` of expressions and yields an `IFuture` object
  that will invoke the body in another thread, and will cache the
  result and return it on all subsequent calls to `deref`/`@`.
  If the computation has not yet finished, calls to `deref`/`@`
  will block, unless the variant of `deref` with timeout is used.

  If first form in a `_body_` is a map, uses it as a config map.
  Current config keys are:

  * `:executor` - A `ITaskExecutor` to be used to execute future
    tasks."
  {:added v1
   :see '[future-call]}
  [& body]
  (let [m (when (and (several? body) (map? (first body)))
            (first body))
        body (if (nil? m) body (rest body))]
    `(future-call (clojure.core/or
                   ~(:executor m)
                   (clojure.core/var-get default-future-executor))
                  (^{:once true} fn* [] ~@body))))

;;; Promise

;; TODO: reimplement promise in terms of channels
;; TODO: what behavior when cloning promise?
(defalias promise
  {:doc "Returns a promise object that can be read with `deref`/`@`,
        and set, once only, with `deliver`. Calls to `deref`/`@`
        prior to delivery will block, unless the variant of deref
        with timeout is used. All subsequent derefs will return the
        same delivered value without blocking."
   :added v1
   :see '[deliver! dunaj.state/realize? dunaj.state/deref
          dunaj.concurrent.port/promise-chan]
   :tsig (Fn [(I IReference IBlockingReference IPending)])})

(defn deliver! :- nil
  "Delivers the supplied `_val_` to the `_promise_`, releasing
  any pending derefs. A subsequent call to deliver on a promise
  will have no effect."
  {:added v1
   :see '[promise dunaj.state/deref dunaj.state/realized?]}
  [promise :- (I IReference IBlockingReference IPending), val :- Any]
  (promise val)
  nil)<|MERGE_RESOLUTION|>--- conflicted
+++ resolved
@@ -22,10 +22,7 @@
    [future-call future promise future? locking first rest let map?
     long fn empty? when defn nil? defprotocol defmacro apply and])
   (:require
-<<<<<<< HEAD
-=======
    [clojure.core :refer [var try throw fn*]]
->>>>>>> f28bb198
    [clojure.bootstrap :refer [defmacro defalias def+ v1]]
    [dunaj.type :refer [Fn Any I Macro]]
    [dunaj.boolean :refer [and]]
