<<<<<<< HEAD
(defproject org.dunaj/dunaj-lite "0.5.0"
  :description "Dunaj lite - An alternative core API for Clojure."
  :url "http://lite.dunaj.org"
  :dependencies [[org.clojure/clojure "1.7.0-RC1"]
                 [org.dunaj/core.async "0.1.0-lite_pre5"]
                 [org.clojure/core.rrb-vector "0.0.11"]]
  :scm {:name "git" :url "https://github.com/dunaj-project/dunaj/tree/lite"}
=======
(defproject org.dunaj/dunaj "0.6.0"
  :description "Dunaj - An alternative core API for Clojure."
  :url "http://www.dunaj.org"
  :dependencies [[org.dunaj/clojure "1.7.0-dunaj_RC2" :exclusions [org.clojure/clojure org.clojure/clojurescript]]
                 [org.dunaj/core.async "0.1.0-dunaj_pre4" :exclusions [org.clojure/clojure org.clojure/clojurescript]]
                 [org.dunaj/core.rrb-vector "0.0.12-dunaj_pre4" :exclusions [org.clojure/clojure org.clojure/clojurescript]]
                 [lonocloud/synthread "1.4.0" :exclusions [org.clojure/clojure org.clojure/clojurescript]]]
  :scm {:name "git" :url "https://github.com/dunaj-project/dunaj"}
>>>>>>> fed23f59
  :signing {:gpg-key "6A72CBE2"}
  :deploy-repositories [["clojars" {:creds :gpg}]]
  :source-paths ["src/clj"]
  :java-source-paths ["src/jvm"]
  :main ^:skip-aot dunaj.main
  :aot [dunaj.core dunaj.main] ;; see CLJ-1650
;  :aot :all
;  :clean-non-project-classes true
  :auto-clean false
  :jar-exclusions [#"project\.clj"]
  :uberjar-exclusions [#"project\.clj"]
  :global-vars {*warn-on-reflection* true}
  :license {:name "Eclipse Public License - v 1.0"
            :url "http://www.eclipse.org/legal/epl-v10.html"
            :distribution :repo
            :comments "same as Clojure"}
  :profiles {:uberjar {:aot [dunaj.core dunaj.main]
                       :omit-source true}}
;;  :jvm-opts ^:replace ["-Xms3G" "-Xmx3G" "-XX:-UseConcMarkSweepGC" "-server"]
)<|MERGE_RESOLUTION|>--- conflicted
+++ resolved
@@ -1,21 +1,10 @@
-<<<<<<< HEAD
-(defproject org.dunaj/dunaj-lite "0.5.0"
+(defproject org.dunaj/dunaj-lite "0.6.0"
   :description "Dunaj lite - An alternative core API for Clojure."
   :url "http://lite.dunaj.org"
-  :dependencies [[org.clojure/clojure "1.7.0-RC1"]
+  :dependencies [[org.clojure/clojure "1.7.0-RC2"]
                  [org.dunaj/core.async "0.1.0-lite_pre5"]
                  [org.clojure/core.rrb-vector "0.0.11"]]
   :scm {:name "git" :url "https://github.com/dunaj-project/dunaj/tree/lite"}
-=======
-(defproject org.dunaj/dunaj "0.6.0"
-  :description "Dunaj - An alternative core API for Clojure."
-  :url "http://www.dunaj.org"
-  :dependencies [[org.dunaj/clojure "1.7.0-dunaj_RC2" :exclusions [org.clojure/clojure org.clojure/clojurescript]]
-                 [org.dunaj/core.async "0.1.0-dunaj_pre4" :exclusions [org.clojure/clojure org.clojure/clojurescript]]
-                 [org.dunaj/core.rrb-vector "0.0.12-dunaj_pre4" :exclusions [org.clojure/clojure org.clojure/clojurescript]]
-                 [lonocloud/synthread "1.4.0" :exclusions [org.clojure/clojure org.clojure/clojurescript]]]
-  :scm {:name "git" :url "https://github.com/dunaj-project/dunaj"}
->>>>>>> fed23f59
   :signing {:gpg-key "6A72CBE2"}
   :deploy-repositories [["clojars" {:creds :gpg}]]
   :source-paths ["src/clj"]
